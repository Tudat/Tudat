/*    Copyright (c) 2010-2018, Delft University of Technology
 *    All rigths reserved
 *
 *    This file is part of the Tudat. Redistribution and use in source and
 *    binary forms, with or without modification, are permitted exclusively
 *    under the terms of the Modified BSD license. You should have received
 *    a copy of the license with this file. If not, please or visit:
 *    http://tudat.tudelft.nl/LICENSE.
 */

#include "Tudat/SimulationSetup/PropagationSetup/dynamicsSimulator.h"
#include "Tudat/Basics/timeType.h"

namespace tudat
{

namespace propagators
{

std::shared_ptr< ephemerides::ReferenceFrameManager > createFrameManager(
        const simulation_setup::NamedBodyMap& bodyMap )
{
    // Get ephemerides from bodies
    std::map< std::string, std::shared_ptr< ephemerides::Ephemeris > > ephemerides;
    for( simulation_setup::NamedBodyMap::const_iterator bodyIterator = bodyMap.begin( );
         bodyIterator != bodyMap.end( ); bodyIterator++ )
    {
        if( bodyIterator->second->getEphemeris( ) != nullptr )
        {
            ephemerides[ bodyIterator->first ] = bodyIterator->second->getEphemeris( );
        }
    }
    return std::make_shared< ephemerides::ReferenceFrameManager >(
                ephemerides );
}

template class DynamicsSimulator< double, double >;
template class DynamicsSimulator< long double, double >;
template class DynamicsSimulator< double, Time >;
template class DynamicsSimulator< long double, Time >;

template class SingleArcDynamicsSimulator< double, double >;
template class SingleArcDynamicsSimulator< long double, double >;
template class SingleArcDynamicsSimulator< double, Time >;
template class SingleArcDynamicsSimulator< long double, Time >;

template class MultiArcDynamicsSimulator< double, double >;
template class MultiArcDynamicsSimulator< long double, double >;
template class MultiArcDynamicsSimulator< double, Time >;
template class MultiArcDynamicsSimulator< long double, Time >;

<<<<<<< HEAD
template class HybridArcDynamicsSimulator< double, double >;
template class HybridArcDynamicsSimulator< long double, double >;
template class HybridArcDynamicsSimulator< double, Time >;
template class HybridArcDynamicsSimulator< long double, Time >;
=======
>>>>>>> 4847478f

}

}
<|MERGE_RESOLUTION|>--- conflicted
+++ resolved
@@ -49,13 +49,11 @@
 template class MultiArcDynamicsSimulator< double, Time >;
 template class MultiArcDynamicsSimulator< long double, Time >;
 
-<<<<<<< HEAD
 template class HybridArcDynamicsSimulator< double, double >;
 template class HybridArcDynamicsSimulator< long double, double >;
 template class HybridArcDynamicsSimulator< double, Time >;
 template class HybridArcDynamicsSimulator< long double, Time >;
-=======
->>>>>>> 4847478f
+
 
 }
 
