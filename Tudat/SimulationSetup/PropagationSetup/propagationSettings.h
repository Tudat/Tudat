/*    Copyright (c) 2010-2017, Delft University of Technology
 *    All rigths reserved
 *
 *    This file is part of the Tudat. Redistribution and use in source and
 *    binary forms, with or without modification, are permitted exclusively
 *    under the terms of the Modified BSD license. You should have received
 *    a copy of the license with this file. If not, please or visit:
 *    http://tudat.tudelft.nl/LICENSE.
 */

#ifndef TUDAT_PROPAGATIONSETTINGS_H
#define TUDAT_PROPAGATIONSETTINGS_H

#include <vector>
#include <string>
#include <map>
#include <iostream>
#include <unordered_map>

#include <boost/make_shared.hpp>
#include <boost/lexical_cast.hpp>

#include <Eigen/Core>

#include "Tudat/Astrodynamics/BasicAstrodynamics/accelerationModelTypes.h"
#include "Tudat/Astrodynamics/BasicAstrodynamics/accelerationModel.h"
#include "Tudat/Astrodynamics/BasicAstrodynamics/timeConversions.h"
#include "Tudat/Astrodynamics/BasicAstrodynamics/massRateModel.h"
#include "Tudat/Astrodynamics/Propagators/singleStateTypeDerivative.h"
#include "Tudat/Astrodynamics/Propagators/nBodyStateDerivative.h"
#include "Tudat/SimulationSetup/PropagationSetup/propagationOutputSettings.h"
#include "Tudat/SimulationSetup/PropagationSetup/propagationTerminationSettings.h"

namespace tudat
{

namespace propagators
{

//! Base class for defining propagation settings, derived classes split into settings for single- and multi-arc dynamics
template< typename StateScalarType = double >
class PropagatorSettings
{

public:
    //! Constructor
    /*!
     * Constructor
     * \param initialBodyStates Initial state used as input for numerical integration
     * \param isMultiArc Boolean denoting whether the propagation settings are multi-arc (if true) or single arc (if false).
     */
    PropagatorSettings( const Eigen::Matrix< StateScalarType, Eigen::Dynamic, 1 > initialBodyStates,
                        const bool isMultiArc ):
        initialStates_( initialBodyStates ), stateSize_( initialBodyStates.rows( ) ), isMultiArc_( isMultiArc ){ }

    //! Destructor
    virtual ~PropagatorSettings( ){ }

    //! Function to retrieve the initial state used as input for numerical integration
    /*!
     * Function to retrieve the initial state used as input for numerical integration
     * \return Initial state used as input for numerical integration
     */
    Eigen::Matrix< StateScalarType, Eigen::Dynamic, 1 > getInitialStates( )
    {
        return initialStates_;
    }

    //! Function to reset the initial state used as input for numerical integration
    /*!
     * Function to reset the initial state used as input for numerical integration
     * \param initialBodyStates New initial state used as input for numerical integration
     */
    virtual void resetInitialStates( const Eigen::Matrix< StateScalarType, Eigen::Dynamic, 1 >& initialBodyStates )
    {
        initialStates_ = initialBodyStates;
        stateSize_ = initialStates_.rows( );
    }

    //! Get total size of the propagated state.
    /*!
     * Get total size of the propagated state.
     * \return Total size of the propagated state.
     */
    int getStateSize( )
    {
        return stateSize_;
    }

    //! Function to get boolean denoting whether the propagation settings are multi-arc (if true) or single arc (if false).
    /*!
     *  Function to get boolean denoting whether the propagation settings are multi-arc (if true) or single arc (if false).
     *  \return Boolean denoting whether the propagation settings are multi-arc (if true) or single arc (if false).
     */
    bool getIsMultiArc( )
    {
        return isMultiArc_;
    }


protected:

    //!  Initial state used as input for numerical integration
    Eigen::Matrix< StateScalarType, Eigen::Dynamic, 1 > initialStates_;

    //! Total size of the propagated state.
    int stateSize_;

    //! Boolean denoting whether the propagation settings are multi-arc (if true) or single arc (if false).
    bool isMultiArc_;
};

//! Base class for defining setting of a propagator for single-arc dynamics
/*!
 *  Base class for defining setting of a propagator for single-arc dynamics. This class is non-functional, and each state type
 *  requires its own derived class (which may have multiple derived classes of its own).
 */
template< typename StateScalarType = double >
class SingleArcPropagatorSettings: public PropagatorSettings< StateScalarType >
{
public:

    //! Constructor
    /*!
     * Constructor
     * \param stateType Type of state being propagated
     * \param initialBodyStates Initial state used as input for numerical integration
     * \param terminationSettings Settings for creating the object that checks whether the propagation is finished.
     * \param dependentVariablesToSave Settings for the dependent variables that are to be saved during propagation
     * (default none).
     * \param printInterval Variable indicating how often (once per printInterval_ seconds or propagation independenty
     * variable) the current state and time are to be printed to console (default never).
     */
    SingleArcPropagatorSettings( const IntegratedStateType stateType,
                                 const Eigen::Matrix< StateScalarType, Eigen::Dynamic, 1 > initialBodyStates,
                                 const boost::shared_ptr< PropagationTerminationSettings > terminationSettings,
                                 const boost::shared_ptr< DependentVariableSaveSettings > dependentVariablesToSave =
            boost::shared_ptr< DependentVariableSaveSettings >( ),
                                 const double printInterval = TUDAT_NAN ):
        PropagatorSettings< StateScalarType >( initialBodyStates, false ),
        stateType_( stateType ),
        terminationSettings_( terminationSettings ), dependentVariablesToSave_( dependentVariablesToSave ),
        printInterval_( printInterval){ }

    //! Virtual destructor.
    virtual ~SingleArcPropagatorSettings( ){ }


    //!Type of state being propagated
    IntegratedStateType getStateType( )
    {
        return stateType_;
    }

    //! Function to retrieve settings for creating the object that checks whether the propagation is finished.
    /*!
     * Function to retrieve settings for creating the object that checks whether the propagation is finished.
     * \return Settings for creating the object that checks whether the propagation is finished.
     */
    boost::shared_ptr< PropagationTerminationSettings > getTerminationSettings( )
    {
        return terminationSettings_;
    }

    //! Function to reset settings for creating the object that checks whether the propagation is finished.
    /*!
     * Function to reset settings for creating the object that checks whether the propagation is finished.
     * \param terminationSettings New settings for creating the object that checks whether the propagation is finished.
     */
    void resetTerminationSettings( const boost::shared_ptr< PropagationTerminationSettings > terminationSettings )
    {
        terminationSettings_ = terminationSettings;
    }

    //! Function to retrieve settings for the dependent variables that are to be saved during propagation (default none).
    /*!
     * Function to retrieve settings for the dependent variables that are to be saved during propagation (default none).
     * \return Settings for the dependent variables that are to be saved during propagation (default none).
     */
    boost::shared_ptr< DependentVariableSaveSettings > getDependentVariablesToSave( )
    {
        return dependentVariablesToSave_;
    }

    //! Function to retrieve how often the current state and time are to be printed to console
    /*!
     * Function to retrieve how often the current state and time are to be printed to console
     * \return Time intercal with which the current state and time are to be printed to console (default NaN, meaning never).
     */
    double getPrintInterval( )
    {
        return printInterval_;
    }


protected:


    //!Type of state being propagated
    IntegratedStateType stateType_;

    //! Settings for creating the object that checks whether the propagation is finished.
    boost::shared_ptr< PropagationTerminationSettings > terminationSettings_;

    //! Settings for the dependent variables that are to be saved during propagation (default none).
    boost::shared_ptr< DependentVariableSaveSettings > dependentVariablesToSave_;

    //! Variable indicating how often (once per printInterval_ seconds or propagation independenty variable) the
    //! current state and time are to be printed to console (default never).
    double printInterval_;

};

<<<<<<< HEAD

=======
//! Function to get the total size of multi-arc initial state vector
/*!
 *  Function to get the total size of multi-arc initial state vector, e.g. the size of the single-arc initial states, concatenated
 *  into a single vector
 *  \param singleArcPropagatorSettings ist of single-arc propagation settings for which the concatenated initial state size is to
 *  be determined.
 *  \return Total size of multi-arc initial state vector
 */
>>>>>>> 755e5bff
template< typename StateScalarType = double >
int getConcatenatedStateSize(
       const std::vector< boost::shared_ptr< SingleArcPropagatorSettings< StateScalarType > > >& singleArcPropagatorSettings )
{
    int vectorSize = 0;

    for( unsigned int i = 0; i < singleArcPropagatorSettings.size( ); i++ )
    {
        vectorSize += singleArcPropagatorSettings.at( i )->getStateSize( );
    }

    return vectorSize;
}

//! Function to concatenate the initial states for a list of single-arc propagations into a single list
/*!
 *  Function to concatenate the initial states for a list of single-arc propagations into a single list
 *  \param singleArcPropagatorSettings List of single-arc propagation settings for which the initial states are to be
 *  concatenated into a single vector
 *  \return Vector with concatenated initial states from singleArcPropagatorSettings.
 */
template< typename StateScalarType = double >
Eigen::Matrix< StateScalarType, Eigen::Dynamic, 1 > getConcatenatedInitialStates(
       const std::vector< boost::shared_ptr< SingleArcPropagatorSettings< StateScalarType > > >& singleArcPropagatorSettings )
{
    // Define size of return vector
    int vectorSize = getConcatenatedStateSize( singleArcPropagatorSettings );
    Eigen::Matrix< StateScalarType, Eigen::Dynamic, 1 > initialStates =
            Eigen::Matrix< StateScalarType, Eigen::Dynamic, 1 >( vectorSize );

    // Retrieve single-arc initial states arc-by-arac
    int currentIndex = 0;
    int currentBlockSize = 0;
    for( unsigned int i = 0; i < singleArcPropagatorSettings.size( ); i++ )
    {
        currentBlockSize = singleArcPropagatorSettings.at( i )->getStateSize( );
        initialStates.segment( currentIndex, currentBlockSize ) = singleArcPropagatorSettings.at( i )->getInitialStates( );
        currentIndex += currentBlockSize;
    }

    return initialStates;
}

//! Class for defining setting of a propagator for multi-arc dynamics
/*!
 *  Base class for defining setting of a propagator for multi-arc dynamics. This class contains single-arc propagator settings
 *  for each arc.
 */
template< typename StateScalarType = double >
class MultiArcPropagatorSettings: public PropagatorSettings< StateScalarType >
{
public:

    //!  Constructor
    /*!
     * Constructor
     * \param singleArcSettings List of propagator settings for each arc in propagation.
     */
    MultiArcPropagatorSettings(
            const std::vector< boost::shared_ptr< SingleArcPropagatorSettings< StateScalarType > > >& singleArcSettings ):
     PropagatorSettings< StateScalarType >( getConcatenatedInitialStates( singleArcSettings ), true )
    {
        singleArcSettings_ = singleArcSettings;
        for( unsigned int i = 0; i < singleArcSettings.size( ); i++ )
        {
            initialStateList_.push_back( singleArcSettings_.at( i )->getInitialStates( ) );
        }
    }

<<<<<<< HEAD
    virtual ~MultiArcPropagatorSettings( ){ }

=======
    //! Function get the list of propagator settings for each arc in propagation.
    /*!
     * Function get the list of propagator settings for each arc in propagation.
     * \return List of propagator settings for each arc in propagation.
     */
>>>>>>> 755e5bff
    std::vector< boost::shared_ptr< SingleArcPropagatorSettings< StateScalarType > > > getSingleArcSettings( )
    {
        return singleArcSettings_;
    }

    //! Function get the list of initial states for each arc in propagation.
    /*!
     * Function get the list of initial states for each arc in propagation.
     * \return List of initial states for each arc in propagation.
     */
    std::vector< Eigen::Matrix< StateScalarType, Eigen::Dynamic, 1 > > getInitialStateList( )
    {
        return initialStateList_;
    }


protected:

    //! List of propagator settings for each arc in propagation.
    std::vector< boost::shared_ptr< SingleArcPropagatorSettings< StateScalarType > > > singleArcSettings_;

    //! List of initial states for each arc in propagation.
    std::vector< Eigen::Matrix< StateScalarType, Eigen::Dynamic, 1 > > initialStateList_;

};

//! Class for defining settings for propagating translational dynamics.
/*!
 *  Class for defining settings for propagating translational dynamics. The propagator defines the form of the equations of
 *  motion (i.e. Cowell, Encke, Gauss etc.). This base class can be used for Cowell propagator.
 *  Other propagators have dedicated derived class.
 */
template< typename StateScalarType = double >
class TranslationalStatePropagatorSettings: public SingleArcPropagatorSettings< StateScalarType >
{
public:

    //! Constructor for generic stopping conditions.
    /*!
     * Constructor for generic stopping conditions.
     * \param centralBodies List of bodies w.r.t. which the bodies in bodiesToIntegrate_ are propagated.
     * \param accelerationsMap A map containing the list of accelerations acting on each body, identifying
     *  the body being acted on and the body acted on by an acceleration. The map has as key a string denoting
     *  the name of the body the list of accelerations, provided as the value corresponding to a key, is acting on.
     *  This map-value is again a map with string as key, denoting the body exerting the acceleration, and as value
     *  a pointer to an acceleration model.
     * \param bodiesToIntegrate List of bodies for which the translational state is to be propagated.
     * \param initialBodyStates Initial state used as input for numerical integration
     * \param terminationSettings Settings for creating the object that checks whether the propagation is finished.
     * \param propagator Type of translational state propagator to be used
     * \param dependentVariablesToSave Settings for the dependent variables that are to be saved during propagation
     * (default none).
     * \param printInterval Variable indicating how often (once per printInterval_ seconds or propagation independenty
     * variable) the current state and time are to be printed to console (default never).
     */
    TranslationalStatePropagatorSettings( const std::vector< std::string >& centralBodies,
                                          const basic_astrodynamics::AccelerationMap& accelerationsMap,
                                          const std::vector< std::string >& bodiesToIntegrate,
                                          const Eigen::Matrix< StateScalarType, Eigen::Dynamic, 1 >& initialBodyStates,
                                          const boost::shared_ptr< PropagationTerminationSettings > terminationSettings,
                                          const TranslationalPropagatorType propagator = cowell,
                                          const boost::shared_ptr< DependentVariableSaveSettings > dependentVariablesToSave =
            boost::shared_ptr< DependentVariableSaveSettings >( ),
                                          const double printInterval = TUDAT_NAN ):
        SingleArcPropagatorSettings< StateScalarType >( transational_state, initialBodyStates, terminationSettings,
                                                        dependentVariablesToSave, printInterval ),
        centralBodies_( centralBodies ),
        accelerationsMap_( accelerationsMap ), bodiesToIntegrate_( bodiesToIntegrate ),
        propagator_( propagator ){ }

    //! Constructor for fixed propagation time stopping conditions.
    /*!
     * Constructor for fixed propagation time stopping conditions.
     * \param centralBodies List of bodies w.r.t. which the bodies in bodiesToIntegrate_ are propagated.
     * \param accelerationsMap A map containing the list of accelerations acting on each body, identifying
     *  the body being acted on and the body acted on by an acceleration. The map has as key a string denoting
     *  the name of the body the list of accelerations, provided as the value corresponding to a key, is acting on.
     *  This map-value is again a map with string as key, denoting the body exerting the acceleration, and as value
     *  a pointer to an acceleration model.
     * \param bodiesToIntegrate List of bodies for which the translational state is to be propagated.
     * \param initialBodyStates Initial state used as input for numerical integration
     * \param endTime Time at which to stop the numerical propagation
     * \param propagator Type of translational state propagator to be used
     * \param dependentVariablesToSave Settings for the dependent variables that are to be saved during propagation
     * (default none).
     * \param printInterval Variable indicating how often (once per printInterval_ seconds or propagation independenty
     * variable) the current state and time are to be printed to console (default never).
     */
    TranslationalStatePropagatorSettings( const std::vector< std::string >& centralBodies,
                                          const basic_astrodynamics::AccelerationMap& accelerationsMap,
                                          const std::vector< std::string >& bodiesToIntegrate,
                                          const Eigen::Matrix< StateScalarType, Eigen::Dynamic, 1 >& initialBodyStates,
                                          const double endTime,
                                          const TranslationalPropagatorType propagator = cowell,
                                          const boost::shared_ptr< DependentVariableSaveSettings > dependentVariablesToSave =
            boost::shared_ptr< DependentVariableSaveSettings >( ),
                                          const double printInterval = TUDAT_NAN ):
        SingleArcPropagatorSettings< StateScalarType >(
            transational_state, initialBodyStates,  boost::make_shared< PropagationTimeTerminationSettings >( endTime ),
            dependentVariablesToSave, printInterval ),
        centralBodies_( centralBodies ),
        accelerationsMap_( accelerationsMap ), bodiesToIntegrate_( bodiesToIntegrate ),
        propagator_( propagator ){ }

    //! Destructor
    ~TranslationalStatePropagatorSettings( ){ }

    //! List of bodies w.r.t. which the bodies in bodiesToIntegrate_ are propagated.
    std::vector< std::string > centralBodies_;

    //! A map containing the list of accelerations acting on each body
    /*!
     *  A map containing the list of accelerations acting on each body, identifying
     *  the body being acted on and the body acted on by an acceleration. The map has as key a string denoting
     *  the name of the body the list of accelerations, provided as the value corresponding to a key, is acting on.
     *  This map-value is again a map with string as key, denoting the body exerting the acceleration, and as value
     *  a pointer to an acceleration model.
     */
    basic_astrodynamics::AccelerationMap accelerationsMap_;

    //! List of bodies for which the translational state is to be propagated.
    std::vector< std::string > bodiesToIntegrate_;

    //! Type of translational state propagator to be used
    TranslationalPropagatorType propagator_;

};


//! Class for defining settings for propagating the mass of a body
/*!
 *  Class for defining settings for propagating the mass of a body. The body masses are propagated in their natural
 *  form (i.e. no choice of equations of motion as is the case for translational dynamics)l
 */
template< typename StateScalarType >
class MassPropagatorSettings: public SingleArcPropagatorSettings< StateScalarType >
{
public:

    //! Constructor of mass state propagator settings, with single mass rate model per body.
    /*!
     * Constructor  of mass state propagator settings, with single mass rate model per body.
     * \param bodiesWithMassToPropagate List of bodies for which the mass is to be propagated.
     * \param massRateModels List of mass rate models per propagated body.
     * \param initialBodyMasses Initial masses used as input for numerical integration.
     * \param terminationSettings Settings for creating the object that checks whether the propagation is finished.
     * \param dependentVariablesToSave Settings for the dependent variables that are to be saved during propagation
     * (default none).
     * \param printInterval Variable indicating how often (once per printInterval_ seconds or propagation independenty
     * variable) the current state and time are to be printed to console (default never).
     */
    MassPropagatorSettings(
            const std::vector< std::string > bodiesWithMassToPropagate,
            const std::map< std::string, boost::shared_ptr< basic_astrodynamics::MassRateModel > > massRateModels,
            const Eigen::Matrix< StateScalarType, Eigen::Dynamic, 1 >& initialBodyMasses,
            const boost::shared_ptr< PropagationTerminationSettings > terminationSettings,
            const boost::shared_ptr< DependentVariableSaveSettings > dependentVariablesToSave =
            boost::shared_ptr< DependentVariableSaveSettings >( ),
            const double printInterval = TUDAT_NAN ):
        SingleArcPropagatorSettings< StateScalarType >( body_mass_state, initialBodyMasses, terminationSettings,
                                                        dependentVariablesToSave, printInterval ),
        bodiesWithMassToPropagate_( bodiesWithMassToPropagate )
    {
        for( std::map< std::string, boost::shared_ptr< basic_astrodynamics::MassRateModel > >::const_iterator
             massRateIterator = massRateModels.begin( ); massRateIterator != massRateModels.end( ); massRateIterator++ )
        {
            massRateModels_[ massRateIterator->first ].push_back( massRateIterator->second );
        }
    }

    //! Constructor of mass state propagator settings
    /*!
     * Constructor  of mass state propagator settings
     * \param bodiesWithMassToPropagate List of bodies for which the mass is to be propagated.
     * \param massRateModels List of mass rate models per propagated body.
     * \param initialBodyMasses Initial masses used as input for numerical integration.
     * \param terminationSettings Settings for creating the object that checks whether the propagation is finished.
     * \param dependentVariablesToSave Settings for the dependent variables that are to be saved during propagation
     * (default none).
     * \param printInterval Variable indicating how often (once per printInterval_ seconds or propagation independenty
     * variable) the current state and time are to be printed to console (default never).
     */
    MassPropagatorSettings(
            const std::vector< std::string > bodiesWithMassToPropagate,
            const std::map< std::string, std::vector< boost::shared_ptr< basic_astrodynamics::MassRateModel > > >
            massRateModels,
            const Eigen::Matrix< StateScalarType, Eigen::Dynamic, 1 >& initialBodyMasses,
            const boost::shared_ptr< PropagationTerminationSettings > terminationSettings,
            const boost::shared_ptr< DependentVariableSaveSettings > dependentVariablesToSave =
            boost::shared_ptr< DependentVariableSaveSettings >( ),
            const double printInterval = TUDAT_NAN ):
        SingleArcPropagatorSettings< StateScalarType >( body_mass_state, initialBodyMasses, terminationSettings,
                                                        dependentVariablesToSave, printInterval ),
        bodiesWithMassToPropagate_( bodiesWithMassToPropagate ), massRateModels_( massRateModels )
    { }

    //! List of bodies for which the mass is to be propagated.
    std::vector< std::string > bodiesWithMassToPropagate_;

    //! List of mass rate models per propagated body.
    std::map< std::string, std::vector< boost::shared_ptr< basic_astrodynamics::MassRateModel > > > massRateModels_;
};

//! Function to evaluate a floating point state-derivative function as though it was a vector state function
/*!
 *  Function to evaluate a floating point state-derivative function as though it was a vector state function.
 *  \param stateDerivativeFunction Function to compute the state derivative, as a function of current time and state.
 *  \param currentTime Time at which to evaluate the state derivative function
 *  \param currentStateVector Vector of size 1 containing the current state
 *  \return Current state derivative (as vector of size 1).
 */
template< typename StateScalarType = double, typename TimeType = double >
Eigen::Matrix< StateScalarType, Eigen::Dynamic, 1 > convertScalarToVectorStateFunction(
        const boost::function< StateScalarType( const TimeType, const StateScalarType ) > stateDerivativeFunction,
        const TimeType currentTime,
        const Eigen::Matrix< StateScalarType, Eigen::Dynamic, 1 >& currentStateVector )
{
    if( currentStateVector.rows( ) != 1 )
    {
        throw std::runtime_error( "Error, expected vector of size one when converting scalar to vector state function" );
    }
    return ( Eigen::Matrix< StateScalarType, Eigen::Dynamic, 1 >( 1 )
             << stateDerivativeFunction( currentTime, currentStateVector( 0 ) ) ).finished( );
}


//class RelativisticTimeStatePropagatorSettings: public PropagatorSettings< double >
//{
//public:
//    RelativisticTimeStatePropagatorSettings(
//            const std::pair< std::string, std::string > referencePointId,
//            const RelativisticTimeStateDerivativeType relativisticStateDerivativeType,
//            const boost::function< double( const double ) > timeVariableConversionFunction = &basic_astrodynamics::doDummyTimeConversion< double >,
//            const double distanceScalingFactor = 1.0 ):
//        PropagatorSettings< double >( proper_time, Eigen::Matrix< double, 1, 1 >::Zero( ) ),
//        relativisticStateDerivativeType_( relativisticStateDerivativeType ), referencePointId_( referencePointId ),
//        timeVariableConversionFunction_( timeVariableConversionFunction ), distanceScalingFactor_( distanceScalingFactor )
//    { }

//    virtual ~RelativisticTimeStatePropagatorSettings( ){ }

//    RelativisticTimeStateDerivativeType getRelativisticStateDerivativeType( )
//    {
//        return relativisticStateDerivativeType_;
//    }

//    std::pair< std::string, std::string > getReferencePointId( )
//    {
//        return referencePointId_;
//    }

//    boost::function< double( const double ) > getTimeVariableConversionFunction( )
//    {
//        return timeVariableConversionFunction_;
//    }

//    double getDistanceScalingFactor( )
//    {
//        return distanceScalingFactor_;
//    }

//protected:
//    RelativisticTimeStateDerivativeType relativisticStateDerivativeType_;

//    std::pair< std::string, std::string > referencePointId_;

//    boost::function< double( const double ) > timeVariableConversionFunction_;

//    double distanceScalingFactor_;

//};


//! Class used to provide settings for a custom state derivative model
/*!
 *  Class used to provide settings for a custom state derivative model. The custom state derivative function has to be
 *  defined by the user and provided as input here. It may depend on the current state, and any dependent variables may
 *  be computed for other state derivative models.
 */
template< typename StateScalarType = double, typename TimeType = double >
class CustomStatePropagatorSettings: public SingleArcPropagatorSettings< StateScalarType >
{
public:

    typedef Eigen::Matrix< StateScalarType, Eigen::Dynamic, 1 > StateVectorType;

    //! Constructor for scalar custom state
    /*!
     * Constructor for scalar custom state
     * \param stateDerivativeFunction Function to compute the state derivative, as a function of current time and state.
     * \param initialState Initial state value of custom state
     * \param terminationSettings Settings for creating the object that checks whether the propagation is finished.
     * \param dependentVariablesToSave Settings for the dependent variables that are to be saved during propagation
     * (default none).
     * \param printInterval Variable indicating how often (once per printInterval_ seconds or propagation independenty
     * variable) the current state and time are to be printed to console (default never).
     */
    CustomStatePropagatorSettings(
            const boost::function< StateScalarType( const TimeType, const StateScalarType ) > stateDerivativeFunction,
            const StateScalarType initialState,
            const boost::shared_ptr< PropagationTerminationSettings > terminationSettings,
            const boost::shared_ptr< DependentVariableSaveSettings > dependentVariablesToSave =
            boost::shared_ptr< DependentVariableSaveSettings >( ),
            const double printInterval = TUDAT_NAN ):
        SingleArcPropagatorSettings< StateScalarType >(
            custom_state, ( StateVectorType( 1 ) << initialState ).finished( ), terminationSettings,
            dependentVariablesToSave, printInterval ),
        stateDerivativeFunction_( boost::bind( &convertScalarToVectorStateFunction< StateScalarType, TimeType >,
                                               stateDerivativeFunction, _1, _2 ) ), stateSize_( 1 )
    { }

    //! Constructor for vector custom state
    /*!
     * Constructor for vector custom state
     * \param stateDerivativeFunction Function to compute the state derivative, as a function of current time and state.
     * \param initialState Initial state value of custom state
     * \param terminationSettings Settings for creating the object that checks whether the propagation is finished.
     * \param dependentVariablesToSave Settings for the dependent variables that are to be saved during propagation
     * (default none).
     * \param printInterval Variable indicating how often (once per printInterval_ seconds or propagation independenty
     * variable) the current state and time are to be printed to console (default never).
     */
    CustomStatePropagatorSettings(
            const boost::function< StateVectorType( const TimeType, const StateVectorType& ) > stateDerivativeFunction,
            const Eigen::VectorXd initialState,
            const boost::shared_ptr< PropagationTerminationSettings > terminationSettings,
            const boost::shared_ptr< DependentVariableSaveSettings > dependentVariablesToSave =
            boost::shared_ptr< DependentVariableSaveSettings >( ),
            const double printInterval = TUDAT_NAN ):
        SingleArcPropagatorSettings< StateScalarType >( custom_state, initialState, terminationSettings,
                                                        dependentVariablesToSave, printInterval ),
        stateDerivativeFunction_( stateDerivativeFunction ), stateSize_( initialState.rows( ) ){ }

    //! Destructor
    ~CustomStatePropagatorSettings( ){ }

    //! Function to compute the state derivative, as a function of current time and state.
    boost::function< StateVectorType( const TimeType, const StateVectorType& ) > stateDerivativeFunction_;

    //! Size of the state that is propagated.
    int stateSize_;

};

//! Function to retrieve the state size for a list of propagator settings.
/*!
 *  Function to retrieve the initial state for a list of propagator settings.
 *  \param propagatorSettingsList List of propagator settings (sorted by type as key). Map value provides list
 *  of propagator settings for given type.
 *  \return Vector of initial states, sorted in order of IntegratedStateType, and then in the order of the
 *  vector of SingleArcPropagatorSettings of given type.
 */
template< typename StateScalarType >
int getMultiTypePropagatorStateSize(
        const std::map< IntegratedStateType, std::vector< boost::shared_ptr< SingleArcPropagatorSettings< StateScalarType > > > >&
        propagatorSettingsList )
{
    int stateSize = 0;

    // Iterate over all propagation settings and add size to list
    for( typename std::map< IntegratedStateType,
         std::vector< boost::shared_ptr< SingleArcPropagatorSettings< StateScalarType > > > >::const_iterator
         typeIterator = propagatorSettingsList.begin( ); typeIterator != propagatorSettingsList.end( ); typeIterator++ )
    {
        for( unsigned int i = 0; i < typeIterator->second.size( ); i++ )
        {
            stateSize += typeIterator->second.at( i )->getStateSize( );
        }
    }
    return stateSize;
}

//! Function to retrieve the initial state for a list of propagator settings.
/*!
 *  Function to retrieve the initial state for a list of propagator settings.
 *  \param propagatorSettingsList List of propagator settings (sorted by type as key). Map value provides list
 *  of propagator settings for given type.
 *  \return Vector of initial states, sorted in order of IntegratedStateType, and then in the order of the
 *  vector of SingleArcPropagatorSettings of given type.
 */
template< typename StateScalarType >
Eigen::Matrix< StateScalarType, Eigen::Dynamic, 1 > createCombinedInitialState(
        const std::map< IntegratedStateType, std::vector< boost::shared_ptr< SingleArcPropagatorSettings< StateScalarType > > > >&
        propagatorSettingsList )
{
    // Get total size of propagated state
    int totalSize = getMultiTypePropagatorStateSize( propagatorSettingsList );

    Eigen::Matrix< StateScalarType, Eigen::Dynamic, 1 > combinedInitialState =
            Eigen::Matrix< StateScalarType, Eigen::Dynamic, 1 >::Zero( totalSize, 1 );

    // Iterate over all propagation settings and add to total list
    int currentIndex = 0;
    Eigen::Matrix< StateScalarType, Eigen::Dynamic, 1 > currentInitialState;
    for( typename std::map< IntegratedStateType,
         std::vector< boost::shared_ptr< SingleArcPropagatorSettings< StateScalarType > > > >::const_iterator
         typeIterator = propagatorSettingsList.begin( ); typeIterator != propagatorSettingsList.end( ); typeIterator++ )
    {
        for( unsigned int i = 0; i < typeIterator->second.size( ); i++ )
        {
            currentInitialState = typeIterator->second.at( i )->getInitialStates( );
            combinedInitialState.segment( currentIndex, currentInitialState.rows( ) ) = currentInitialState;
            currentIndex += currentInitialState.rows( );
        }
    }

    return combinedInitialState;
}

//! Class for defining settings for propagating multiple types of dynamics concurrently.
template< typename StateScalarType >
class MultiTypePropagatorSettings: public SingleArcPropagatorSettings< StateScalarType >
{
public:

    //! Constructor.
    /*!
     * Constructor
     * \param propagatorSettingsMap List of propagator settings to use (state type as key). List of propagator settigns
     * per type given as vector in map value.
     * \param terminationSettings Settings for creating the object that checks whether the propagation is finished.
     * \param dependentVariablesToSave Settings for the dependent variables that are to be saved during propagation
     * (default none).
     * \param printInterval Variable indicating how often (once per printInterval_ seconds or propagation independenty
     * variable) the current state and time are to be printed to console (default never).
     */
    MultiTypePropagatorSettings(
            const std::map< IntegratedStateType,
            std::vector< boost::shared_ptr< SingleArcPropagatorSettings< StateScalarType > > > > propagatorSettingsMap,
            const boost::shared_ptr< PropagationTerminationSettings > terminationSettings,
            const boost::shared_ptr< DependentVariableSaveSettings > dependentVariablesToSave =
            boost::shared_ptr< DependentVariableSaveSettings >( ),
            const double printInterval = TUDAT_NAN ):
        SingleArcPropagatorSettings< StateScalarType >(
            hybrid, createCombinedInitialState< StateScalarType >( propagatorSettingsMap ),
            terminationSettings, dependentVariablesToSave, printInterval ),
        propagatorSettingsMap_( propagatorSettingsMap )
    {

    }

    //! Constructor.
    /*!
     * Constructor
     * \param propagatorSettingsVector Vector of propagator settings to use.
     * \param terminationSettings Settings for creating the object that checks whether the propagation is finished.
     * \param dependentVariablesToSave Settings for the dependent variables that are to be saved during propagation
     * (default none).
     * \param printInterval Variable indicating how often (once per printInterval_ seconds or propagation independenty
     * variable) the current state and time are to be printed to console (default never).
     */
    MultiTypePropagatorSettings(
            const std::vector< boost::shared_ptr< SingleArcPropagatorSettings< StateScalarType > > > propagatorSettingsVector,
            const boost::shared_ptr< PropagationTerminationSettings > terminationSettings,
            const boost::shared_ptr< DependentVariableSaveSettings > dependentVariablesToSave =
            boost::shared_ptr< DependentVariableSaveSettings >( ),
            const double printInterval = TUDAT_NAN ):
        SingleArcPropagatorSettings< StateScalarType >(
            hybrid, Eigen::VectorXd::Zero( 0 ),
            terminationSettings, dependentVariablesToSave, printInterval )
    {
        for( unsigned int i = 0; i < propagatorSettingsVector.size( ); i++ )
        {
            propagatorSettingsMap_[ propagatorSettingsVector.at( i )->getStateType( ) ].push_back(
                        propagatorSettingsVector.at( i ) );
        }

        this->initialStates_ = createCombinedInitialState< StateScalarType >( propagatorSettingsMap_ );
    }

    //! Destructor
    ~MultiTypePropagatorSettings( ){ }

    //! Function to reset the initial state used as input for numerical integration
    /*!
     * Function to reset the initial state used as input for numerical integration
     * \param initialBodyStates New initial state used as input for numerical integration, sorted in order of
     * IntegratedStateType, and then in the order of the vector of SingleArcPropagatorSettings of given type.
     */
    void resetInitialStates( const Eigen::Matrix< StateScalarType, Eigen::Dynamic, 1 >& initialBodyStates )
    {
        // Iterate over all propagator settings.
        int currentStartIndex = 0;
        for( typename std::map< IntegratedStateType,
             std::vector< boost::shared_ptr< SingleArcPropagatorSettings< StateScalarType > > > >::iterator
             propagatorIterator = propagatorSettingsMap_.begin( ); propagatorIterator != propagatorSettingsMap_.end( );
             propagatorIterator++ )
        {
            for( unsigned int i = 0; i < propagatorIterator->second.size( ); i++ )
            {
                // Get current state size
                int currentParameterSize = propagatorIterator->second.at( i )->getInitialStates( ).rows( );

                // Check consistency
                if( currentParameterSize + currentStartIndex > initialBodyStates.rows( ) )
                {
                    throw std::runtime_error(
                                "Error when resetting multi-type state, sizes are incompatible " );
                }

                // Reset state for current settings
                propagatorIterator->second.at( i )->resetInitialStates(
                            initialBodyStates.block( currentStartIndex, 0, currentParameterSize, 1 ) );
                currentStartIndex += currentParameterSize;

            }
        }

        // Check consistency
        if( currentStartIndex != initialBodyStates.rows( ) )
        {
            std::string errorMessage = "Error when resetting multi-type state, total size is incompatible "+
                    boost::lexical_cast< std::string >( currentStartIndex ) +
                    boost::lexical_cast< std::string >( initialBodyStates.rows( ) );
            throw std::runtime_error( errorMessage );
        }
    }

    //! List of propagator settings to use
    /*!
     * List of propagator settings to use (state type as key). List of propagator settigns
     * per type given as vector in map value.
     */

    std::map< IntegratedStateType, std::vector< boost::shared_ptr< SingleArcPropagatorSettings< StateScalarType > > > >
    propagatorSettingsMap_;

};

template< typename StateScalarType >
//! Function to retrieve the list of integrated state types and reference ids
/*!
* Function to retrieve the list of integrated state types and reference ids. For translational and rotational dynamics,
* the id refers only to the body being propagated (and the second entry of the pair is empty: ""). For proper time
* propagation, a body and a reference point may be provided, resulting in non-empty first and second pair entries.
* \param propagatorSettings Settings that are to be used for the propagation.
* \return List of integrated state types and reference ids
*/
std::map< IntegratedStateType, std::vector< std::pair< std::string, std::string > > > getIntegratedTypeAndBodyList(
        const boost::shared_ptr< SingleArcPropagatorSettings< StateScalarType > > propagatorSettings )
{
    std::map< IntegratedStateType, std::vector< std::pair< std::string, std::string > > > integratedStateList;

    // Identify propagator type
    switch( propagatorSettings->getStateType( ) )
    {
    case hybrid:
    {
        boost::shared_ptr< MultiTypePropagatorSettings< StateScalarType > > multiTypePropagatorSettings =
                boost::dynamic_pointer_cast< MultiTypePropagatorSettings< StateScalarType > >( propagatorSettings );

        std::map< IntegratedStateType, std::vector< std::pair< std::string, std::string > > > singleTypeIntegratedStateList;


        for( typename std::map< IntegratedStateType,
             std::vector< boost::shared_ptr< SingleArcPropagatorSettings< StateScalarType > > > >::const_iterator
             typeIterator = multiTypePropagatorSettings->propagatorSettingsMap_.begin( );
             typeIterator != multiTypePropagatorSettings->propagatorSettingsMap_.end( ); typeIterator++ )
        {
            if( typeIterator->first != hybrid )
            {
                for( unsigned int i = 0; i < typeIterator->second.size( ); i++ )
                {
                    singleTypeIntegratedStateList = getIntegratedTypeAndBodyList< StateScalarType >(
                                typeIterator->second.at( i ) );

                    if( singleTypeIntegratedStateList.begin( )->first != typeIterator->first
                            || singleTypeIntegratedStateList.size( ) != 1 )
                    {
                        std::string errorMessage = "Error when making integrated state list for hybrid propagator, inconsistency encountered " +
                                boost::lexical_cast< std::string >( singleTypeIntegratedStateList.begin( )->first ) + " " +
                                boost::lexical_cast< std::string >( typeIterator->first ) + " " +
                                boost::lexical_cast< std::string >( singleTypeIntegratedStateList.size( ) ) + " " +
                                boost::lexical_cast< std::string >( singleTypeIntegratedStateList.begin( )->second.size( ) );
                        throw std::runtime_error( errorMessage );
                    }
                    else
                    {
                        for( unsigned int j = 0; j < singleTypeIntegratedStateList[ typeIterator->first ].size( ); j++ )
                        {
                            integratedStateList[ typeIterator->first ].push_back(
                                        singleTypeIntegratedStateList.begin( )->second.at( j ) );
                        }

                    }
                }
            }
            else
            {
                throw std::runtime_error( "Error when making integrated state list, cannot handle hybrid propagator inside hybrid propagator" );
            }
        }
        break;
    }
    case transational_state:
    {
        boost::shared_ptr< TranslationalStatePropagatorSettings< StateScalarType > >
                translationalPropagatorSettings = boost::dynamic_pointer_cast<
                TranslationalStatePropagatorSettings< StateScalarType > >( propagatorSettings );

        if( translationalPropagatorSettings == NULL )
        {
            throw std::runtime_error( "Error getting integrated state type list, translational state input inconsistent" );
        }

        // Retrieve list of integrated bodies in correct formatting.
        std::vector< std::pair< std::string, std::string > > integratedBodies;
        for( unsigned int i = 0; i < translationalPropagatorSettings->bodiesToIntegrate_.size( ); i++ )
        {
            integratedBodies.push_back( std::make_pair( translationalPropagatorSettings->bodiesToIntegrate_.at( i ), "" ) );
        }
        integratedStateList[ transational_state ] = integratedBodies;

        break;
    }
    case body_mass_state:
    {
        boost::shared_ptr< MassPropagatorSettings< StateScalarType > >
                massPropagatorSettings = boost::dynamic_pointer_cast<
                MassPropagatorSettings< StateScalarType > >( propagatorSettings );
        if( massPropagatorSettings == NULL )
        {
            throw std::runtime_error( "Error getting integrated state type list, mass state input inconsistent" );
        }

        // Retrieve list of integrated bodies in correct formatting.
        std::vector< std::pair< std::string, std::string > > integratedBodies;
        for( unsigned int i = 0; i < massPropagatorSettings->bodiesWithMassToPropagate_.size( ); i++ )
        {
            integratedBodies.push_back( std::make_pair(
                                            massPropagatorSettings->bodiesWithMassToPropagate_.at( i ), "" ) );
        }
        integratedStateList[ body_mass_state ] = integratedBodies;

        break;
    }
    case custom_state:
    {
        std::vector< std::pair< std::string, std::string > > customList;
        customList.push_back( std::make_pair( "N/A", "N/A" ) );
        integratedStateList[ custom_state ] = customList;
        break;
    }
    default:
        throw std::runtime_error( "Error, could not process integrated state type in getIntegratedTypeAndBodyList " +
                                  boost::lexical_cast< std::string >( propagatorSettings->getStateType( ) ) );
    }

    return integratedStateList;
}

} // namespace propagators

} // namespace tudat

namespace std
{

//! Hash for IntegratedStateType enum.
template< >
struct hash< tudat::propagators::IntegratedStateType >
{
    typedef tudat::propagators::IntegratedStateType argument_type;
    typedef size_t result_type;

    result_type operator () (const argument_type& x) const
    {
        using type = typename std::underlying_type<argument_type>::type;
        return std::hash< type >( )( static_cast< type >( x ) );
    }
};

} // namespace std

#endif // TUDAT_PROPAGATIONSETTINGS_H<|MERGE_RESOLUTION|>--- conflicted
+++ resolved
@@ -211,9 +211,7 @@
 
 };
 
-<<<<<<< HEAD
-
-=======
+
 //! Function to get the total size of multi-arc initial state vector
 /*!
  *  Function to get the total size of multi-arc initial state vector, e.g. the size of the single-arc initial states, concatenated
@@ -222,7 +220,6 @@
  *  be determined.
  *  \return Total size of multi-arc initial state vector
  */
->>>>>>> 755e5bff
 template< typename StateScalarType = double >
 int getConcatenatedStateSize(
        const std::vector< boost::shared_ptr< SingleArcPropagatorSettings< StateScalarType > > >& singleArcPropagatorSettings )
@@ -292,16 +289,14 @@
         }
     }
 
-<<<<<<< HEAD
+    //! Destructor
     virtual ~MultiArcPropagatorSettings( ){ }
 
-=======
     //! Function get the list of propagator settings for each arc in propagation.
     /*!
      * Function get the list of propagator settings for each arc in propagation.
      * \return List of propagator settings for each arc in propagation.
      */
->>>>>>> 755e5bff
     std::vector< boost::shared_ptr< SingleArcPropagatorSettings< StateScalarType > > > getSingleArcSettings( )
     {
         return singleArcSettings_;
