/*    Copyright (c) 2010-2017, Delft University of Technology
 *    All rigths reserved
 *
 *    This file is part of the Tudat. Redistribution and use in source and
 *    binary forms, with or without modification, are permitted exclusively
 *    under the terms of the Modified BSD license. You should have received
 *    a copy of the license with this file. If not, please or visit:
 *    http://tudat.tudelft.nl/LICENSE.
 *
 */

#ifndef TUDAT_AERODYNAMIC_ACCELERATION_H
#define TUDAT_AERODYNAMIC_ACCELERATION_H

#include <iostream>

#include <boost/function.hpp>
#include <boost/lambda/lambda.hpp>
#include <boost/shared_ptr.hpp>

#include <Eigen/Core>

#include "Tudat/Astrodynamics/Aerodynamics/aerodynamicCoefficientInterface.h"
#include "Tudat/Astrodynamics/Aerodynamics/aerodynamicForce.h"
#include "Tudat/Astrodynamics/BasicAstrodynamics/accelerationModel.h"

namespace tudat
{
namespace aerodynamics
{

//! Compute the aerodynamic acceleration in same reference frame as input coefficients.
/*!
 * This function computes the aerodynamic acceleration. It takes primitive types as arguments to
 * perform the calculations. Therefore, these quantities (dynamic pressure, reference area and
 * aerodynamic coefficients) have to computed before passing them to this function.
 * \param dynamicPressure Dynamic pressure at which the body undergoing the acceleration flies.
 * \param referenceArea Reference area of the aerodynamic coefficients.
 * \param aerodynamicCoefficients Aerodynamic coefficients in right-handed reference frame.
 * \param vehicleMass Mass of vehicle undergoing acceleration.
 * \return Resultant aerodynamic acceleration, given in reference frame in which the
 *          aerodynamic coefficients were given (assuming coefficients in positive direction).
 */
Eigen::Vector3d computeAerodynamicAcceleration( const double dynamicPressure,
                                                const double referenceArea,
                                                const Eigen::Vector3d& aerodynamicCoefficients,
                                                const double vehicleMass );

//! Compute the aerodynamic acceleration in same reference frame as input coefficients.
/*!
 * This function computes the aerodynamic acceleration. It takes the dynamic pressure and an
 * aerodynamic coefficient interface as input. The coefficient interface has to have been
 * updated with current vehicle conditions before being passed to this function. Aerodynamic
 * coefficients and reference area are then retrieved from it.
 * \param dynamicPressure Dynamic pressure at which the body undergoing the acceleration flies.
 * \param coefficientInterface AerodynamicCoefficientInterface class from which reference area
 *          and coefficients are retrieved.
 * \param vehicleMass Mass of vehicle undergoing acceleration.
 * \return Resultant aerodynamic acceleration, given in reference frame in which the
 *          aerodynamic coefficients were given (assuming coefficients in positive direction).
 */
Eigen::Vector3d computeAerodynamicAcceleration(
        const double dynamicPressure,
        AerodynamicCoefficientInterfacePointer coefficientInterface,
        const double vehicleMass );

//! Class for calculation of aerodynamic accelerations.
/*!
 * Class for calculation of aerodynamic accelerations.
 * \sa AccelerationModel.
 */
class AerodynamicAcceleration : public basic_astrodynamics::AccelerationModel< Eigen::Vector3d >
{
private:

    //! Typedef for double-returning function.
    typedef boost::function< double ( ) > DoubleReturningFunction;

    //! Typedef for coefficient-returning function.
    typedef boost::function< Eigen::Vector3d( ) > CoefficientReturningFunction;

public:

    //! Acceleration model constructor, taking constant values of mass and reference area.
    /*!
     * Acceleration model constructor, taking constant values of mass and reference area.
     * \param coefficientFunction Function which retrieves current values of aerodynamic
     *          coefficients.
     * \param densityFunction Function which retrieves current value of the density.
     * \param airSpeedFunction Function which retrieves current value of the airspeed.
     * \param constantMass Value of vehicle mass that is used for all calls of this class.
     * \param constantReferenceArea Value of aerodynamic coefficient reference area that is used
     *          for all calls of this class.
     * \param areCoefficientsInNegativeDirection Boolean that determines whether to invert
     *          direction of aerodynamic coefficients. This is typically done for lift, drag and
     *          side force coefficients that point in negative direction in the local frame
     *          (default true).
     */
    AerodynamicAcceleration( const CoefficientReturningFunction coefficientFunction,
                             const DoubleReturningFunction densityFunction,
                             const DoubleReturningFunction airSpeedFunction,
                             const double constantMass,
                             const double constantReferenceArea,
                             const bool areCoefficientsInNegativeDirection = true ):
        coefficientFunction_( coefficientFunction ),
        densityFunction_( densityFunction ),
        airSpeedFunction_( airSpeedFunction ),
        massFunction_( boost::lambda::constant( constantMass ) ),
        referenceAreaFunction_( boost::lambda::constant( constantReferenceArea ) )
    {
        coefficientMultiplier_ = areCoefficientsInNegativeDirection == true ? -1.0 : 1.0;
    }

    //! Acceleration model constructor.
    /*!
     * Acceleration model constructor, taking function pointers for all member variables.
     * \param coefficientFunction Function which retrieves current values of aerodynamic
     *          coefficients.
     * \param densityFunction Function which retrieves current value of the density.
     * \param airSpeedFunction Function which retrieves current value of the airspeed.
     * \param massFunction Function which retrieves current value of the vehicle mass.
     * \param referenceAreaFunction Function which retrieves current value of the aerodynamic
     *          coefficient reference area.
     * \param areCoefficientsInNegativeDirection Boolean that determines whether to invert
     *          direction of aerodynamic coefficients. This is typically done for lift, drag and
     *          side force coefficients that point in negative direction in the local frame
     *          (default true).
     */
    AerodynamicAcceleration( const CoefficientReturningFunction coefficientFunction,
                             const DoubleReturningFunction densityFunction,
                             const DoubleReturningFunction airSpeedFunction,
                             const DoubleReturningFunction massFunction,
                             const DoubleReturningFunction referenceAreaFunction,
                             const bool areCoefficientsInNegativeDirection = true ):
        coefficientFunction_( coefficientFunction ),
        densityFunction_( densityFunction ),
        airSpeedFunction_( airSpeedFunction ),
        massFunction_( massFunction ),
        referenceAreaFunction_( referenceAreaFunction )
    {
        coefficientMultiplier_ = areCoefficientsInNegativeDirection == true ? -1.0 : 1.0;
    }

<<<<<<< HEAD
=======
    //! Destructor
    ~AerodynamicAcceleration( ){ }

>>>>>>> 7b3883a9
    //! Get acceleration.
    /*!
     * Returns the aerodynamic acceleration. All data required for the computation is taken
     * from member variables, which are set to their latest values by the last call of the
     * updateMembers function.
     * The returned acceleration is in the same reference frame as the aerodynamic coefficients,
     * with the coefficients assumed to be in  positive direction in the frame.
     * \return Acceleration.
     * \sa updateMembers().
     */
    Eigen::Vector3d getAcceleration( )
    {
        return computeAerodynamicAcceleration(
                    0.5 * currentDensity_ * currentAirspeed_ * currentAirspeed_,
                    currentReferenceArea_, currentForceCoefficients_, currentMass_ );
    }

    //! Update member variables used by the aerodynamic acceleration model.
    /*!
     * Updates member variables used by the aerodynamic acceleration model.
     * Function pointers to retrieve the current values of quantities from which the
     * acceleration is to be calculated are set by constructor. This function calls
     * them to update the associated variables to their current state.
     * \param currentTime Time at which acceleration model is to be updated.
     */
    void updateMembers( const double currentTime = TUDAT_NAN )
    {
        if( !( this->currentTime_ == currentTime ) )
        {
            currentForceCoefficients_ = coefficientMultiplier_ * this->coefficientFunction_( );
            currentDensity_ = this->densityFunction_( );
            currentMass_ = this->massFunction_( );
            currentAirspeed_ = this->airSpeedFunction_( );
            currentReferenceArea_ = this->referenceAreaFunction_( );
<<<<<<< HEAD
=======

            currentTime_ = currentTime;
>>>>>>> 7b3883a9
        }
    }

    //! Function to return current mass of body undergoing acceleration
    /*!
     * Function to return current mass of body undergoing acceleration as set from massFunction_ by updateMembers
     * \return Current mass of body undergoing acceleration
     */
    double getCurrentMass( )
    {
        return currentMass_;
    }


private:

    //! Function to retrieve the current aerodynamic force coefficients.
    const CoefficientReturningFunction coefficientFunction_;

    //! Function to retrieve the current density.
    const DoubleReturningFunction densityFunction_;

    //! Function to retrieve the current airspeed.
    const DoubleReturningFunction airSpeedFunction_;

    //! Function to retrieve the current mass.
    const DoubleReturningFunction massFunction_;

    //! Function to retrieve the current reference area.
    const DoubleReturningFunction referenceAreaFunction_;

    //! Current aerodynamic force coefficients.
    Eigen::Vector3d currentForceCoefficients_;

    //! Current density.
    double currentDensity_;

    //! Current airspeed.
    double currentAirspeed_;

    //! Current mass as set by massFunction_.
    double currentMass_;

    //! Current reference area, as set by referenceAreaFunction_.
    double currentReferenceArea_;

    //! Multiplier to reverse direction of coefficients.
    double coefficientMultiplier_;
};

//! Typedef for shared-pointer to AerodynamicAcceleration object.
typedef boost::shared_ptr< AerodynamicAcceleration > AerodynamicAccelerationPointer;

} // namespace aerodynamics
} // namespace tudat

#endif // TUDAT_AERODYNAMIC_ACCELERATION_H<|MERGE_RESOLUTION|>--- conflicted
+++ resolved
@@ -141,12 +141,9 @@
         coefficientMultiplier_ = areCoefficientsInNegativeDirection == true ? -1.0 : 1.0;
     }
 
-<<<<<<< HEAD
-=======
     //! Destructor
     ~AerodynamicAcceleration( ){ }
 
->>>>>>> 7b3883a9
     //! Get acceleration.
     /*!
      * Returns the aerodynamic acceleration. All data required for the computation is taken
@@ -181,11 +178,8 @@
             currentMass_ = this->massFunction_( );
             currentAirspeed_ = this->airSpeedFunction_( );
             currentReferenceArea_ = this->referenceAreaFunction_( );
-<<<<<<< HEAD
-=======
 
             currentTime_ = currentTime;
->>>>>>> 7b3883a9
         }
     }
 
