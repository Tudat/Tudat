--- conflicted
+++ resolved
@@ -51,11 +51,7 @@
 #include <cmath>
 
 #include "Tudat/Mathematics/BasicMathematics/mathematicalConstants.h"
-<<<<<<< HEAD
-#include "Tudat/Mathematics/BasicMathematics/linearAlgebraTypes.h"
-=======
 #include "Tudat/Basics/basicTypedefs.h"
->>>>>>> e8c04691
 
 namespace tudat
 {
@@ -93,22 +89,14 @@
  *  \param independentVariables Current list of values of the independent variables upon
  *  which the coefficients depend.
  */
-<<<<<<< HEAD
-inline basic_mathematics::Vector6d concatenateForceAndMomentCoefficients(
-=======
 inline Eigen::Vector6d concatenateForceAndMomentCoefficients(
->>>>>>> e8c04691
         const boost::function< Eigen::Vector3d( const std::vector< double >& ) >&
         forceCoefficientFunction,
         const boost::function< Eigen::Vector3d( const std::vector< double >& ) >&
         momentCoefficientFunction,
         const std::vector< double >& independentVariables )
 {
-<<<<<<< HEAD
-    return ( basic_mathematics::Vector6d( )<<forceCoefficientFunction( independentVariables ),
-=======
     return ( Eigen::Vector6d( )<<forceCoefficientFunction( independentVariables ),
->>>>>>> e8c04691
              momentCoefficientFunction( independentVariables ) ).finished( );
 }
 
