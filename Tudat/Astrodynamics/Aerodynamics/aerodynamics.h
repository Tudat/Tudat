/*    Copyright (c) 2010-2015, Delft University of Technology
 *    All rights reserved.
 *
 *    Redistribution and use in source and binary forms, with or without modification, are
 *    permitted provided that the following conditions are met:
 *      - Redistributions of source code must retain the above copyright notice, this list of
 *        conditions and the following disclaimer.
 *      - Redistributions in binary form must reproduce the above copyright notice, this list of
 *        conditions and the following disclaimer in the documentation and/or other materials
 *        provided with the distribution.
 *      - Neither the name of the Delft University of Technology nor the names of its contributors
 *        may be used to endorse or promote products derived from this software without specific
 *        prior written permission.
 *
 *    THIS SOFTWARE IS PROVIDED BY THE COPYRIGHT HOLDERS AND CONTRIBUTORS "AS IS" AND ANY EXPRESS
 *    OR IMPLIED WARRANTIES, INCLUDING, BUT NOT LIMITED TO, THE IMPLIED WARRANTIES OF
 *    MERCHANTABILITY AND FITNESS FOR A PARTICULAR PURPOSE ARE DISCLAIMED. IN NO EVENT SHALL THE
 *    COPYRIGHT HOLDER OR CONTRIBUTORS BE LIABLE FOR ANY DIRECT, INDIRECT, INCIDENTAL, SPECIAL,
 *    EXEMPLARY, OR CONSEQUENTIAL DAMAGES (INCLUDING, BUT NOT LIMITED TO, PROCUREMENT OF SUBSTITUTE
 *    GOODS OR SERVICES; LOSS OF USE, DATA, OR PROFITS; OR BUSINESS INTERRUPTION) HOWEVER CAUSED
 *    AND ON ANY THEORY OF LIABILITY, WHETHER IN CONTRACT, STRICT LIABILITY, OR TORT (INCLUDING
 *    NEGLIGENCE OR OTHERWISE) ARISING IN ANY WAY OUT OF THE USE OF THIS SOFTWARE, EVEN IF ADVISED
 *    OF THE POSSIBILITY OF SUCH DAMAGE.
 *
 *    Changelog
 *      YYMMDD    Author            Comment
 *      102511    D. Dirkx          First version of file.
 *      110501    D. Dirkx          Added more comments.
 *      110203    L. Abdulkadir     Code check.
 *      110211    K. Kumar          Corrected Doxygen errors; corrected layout errors; corrected
 *                                  function-naming.
 *
 *    References
 *      Anderson Jr., J.D. , Fundamentals of Aerodynamics, 3rd edition, McGraw Hill, 2001.
 *      Gentry, A., Smyth, D., and Oliver, W. . The Mark IV Supersonic-Hypersonic Arbitrary Body
 *          Program, Volume II - Program Formulation, Douglas Aircraft Company, 1973.
 *      Anderson Jr. , J.D, Hypersonic and High-Temperature Gas Dynamics, 2nd edition,
 *          AIAA Education Series, 2006.
 *
 *    Notes
 *
 */

#ifndef TUDAT_AERODYNAMICS_H
#define TUDAT_AERODYNAMICS_H

#include <cmath>

#include "Tudat/Mathematics/BasicMathematics/mathematicalConstants.h"

namespace tudat
{
namespace aerodynamics
{

//! Maximum Prandtl-Meyer function value.
/*!
 * Maximum Prandtl-Meyer function value for ratio of specific heats = 1.4.
 */
static const double maximumPrandtlMeyerFunctionValue = 
    mathematical_constants::PI / 2.0 * ( std::sqrt( 6.0 ) - 1.0 );

//! Constant for use in inverse Prandtl-Meyer function calculation.
/*!
 * Constant for use in inverse Prandtl-Meyer function calculation for ratio of
 *  specific heats = 1.4.
 */
static const double PrandtlMeyerParameter1 = 1.3604;

//! Constant for use in inverse Prandtl-Meyer function calculation.
/*!
 * Constant for use in inverse Prandtl-Meyer function calculation for ratio of
 * specific heats = 1.4.
 */
static const double PrandtlMeyerParameter2 = 0.0962;

//! Constant for use in inverse Prandtl-Meyer function calculation.
/*!
 * Constant for use in inverse Prandtl-Meyer function calculation for ratio of
 * specific heats = 1.4.
 */
static const double PrandtlMeyerParameter3 = -0.5127;

//! Constant for use in inverse Prandtl-Meyer function calculation.
/*!
 * Constant for use in inverse Prandtl-Meyer function calculation for ratio of
 * specific heats = 1.4.
 */
static const double PrandtlMeyerParameter4 = -0.6722;

//! Constant for use in inverse Prandtl-Meyer function calculation.
/*!
 * Constant for use in inverse Prandtl-Meyer function calculation for ratio of
 * specific heats = 1.4.
 */
static const double PrandtlMeyerParameter5 = -0.3278;

//! Compute local-to-static pressure ratio.
/*!
 * Computes the local to static pressure ratio, assuming a thermally and
 * calorically perfect gas.
 * \param machNumber Flow Mach number.
 * \param ratioOfSpecificHeats Ratio of specific heat at constant pressure to
 *         specific heat at constant volume.
 * \return Local-to-static pressure ratio.
 */
double computeLocalToStaticPressureRatio( double machNumber,
                                          double ratioOfSpecificHeats );

//! Compute Prandtl-Meyer function.
/*!
 * Computes the value of the Prandtl-Meyer function at the given Mach number
 * and ratio of specific heat.
 * \param machNumber Flow Mach number.
 * \param ratioOfSpecificHeats Ratio of specific heat at constant pressure to
 *         specific heat at constant volume.
 * \return Prandtl-Meyer function value.
 */
double computePrandtlMeyerFunction( double machNumber, double ratioOfSpecificHeats );

//! Compute stagnation pressure coefficient in supersonic flow.
/*!
 * Computes the stagnation pressure coefficient, assuming a thermally and
 * calorically perfect gas.
 * \param machNumber Flow Mach number.
 * \param ratioOfSpecificHeats Ratio of specific heat at constant pressure to
 *         specific heat at constant volume.
 * \return Stagnation pressure coefficient.
 */
double computeStagnationPressure( double machNumber, double ratioOfSpecificHeats );

//! Compute pressure coefficient based on Newtonian theory.
/*!
 * Computes the pressure coefficient based on Newtonian theory.
 * \param inclinationAngle Angle between wall and freestream velocity vector.
 * \return Newtonian pressure coefficient.
 */
double computeNewtonianPressureCoefficient( double inclinationAngle );

//! Compute pressure coefficient based on modified Newtonian theory.
/*!
 * Computes the pressure coefficient based on modified Newtonian theory.
 * \param inclinationAngle Angle between the wall and the freestream
 *         velocity vector.
 * \param stagnationPressureCoefficient Stagnation pressure coefficient.
 * \return Newtonian pressure coefficient.
 */
double computeModifiedNewtonianPressureCoefficient(
        double inclinationAngle, double stagnationPressureCoefficient );

//! Compute pressure coefficient using empirical tangent wedge method.
/*!
 * Computes tangent wedge pressure coefficient based on empirical correlation
 * for ratio of specific heats = 1.4 ( terrestrial atmosphere).
 * \param inclinationAngle Angle between wall and freestream velocity vector.
 * \param machNumber Flow Mach number.
 * \return Empirical tangent wedge pressure coefficient.
 */
double computeEmpiricalTangentWedgePressureCoefficient(
        double inclinationAngle, double machNumber );

//! Compute pressure coefficient using empirical tangent cone method.
/*!
 * Computes tangent cone pressure coefficient based on empirical correlation
 * for ratio of specific heats = 1.4 ( terrestrial atmosphere).
 * \param inclinationAngle Angle between wall and freestream velocity vector.
 * \param machNumber Flow Mach number.
 * \return Empirical tangent wedge pressure coefficient.
 */
double computeEmpiricalTangentConePressureCoefficient(
        double inclinationAngle, double machNumber );

//! Compute pressure coefficient using modified Dahlem-Buck method.
/*!
 * Computes tangent cone pressure coefficient based on Dahlem-Buck empirical
 * method.
 * \param inclinationAngle Angle between wall and freestream velocity vector.
 * \param machNumber Flow Mach number.
 * \return Dahlem-Buck pressure coefficient.
 */
double computeModifiedDahlemBuckPressureCoefficient(
        double inclinationAngle, double machNumber );

//! Compute pressure coefficient using the Hankey flat surface method.
/*!
 * Computes tangent cone pressure coefficient based on the Hankey flat surface
 * method.
 * \param inclinationAngle Angle between wall and freestream velocity vector.
 * \param machNumber Flow Mach number.
 * \return Hankey Flat surface pressure coefficient.
 */
double computeHankeyFlatSurfacePressureCoefficient(
        double inclinationAngle, double machNumber );

//! Compute pressure coefficient using the Smyth delta wing method.
/*!
 * Computes tangent cone pressure coefficient based on the Smyth delta wing
 * surface method.
 * \param inclinationAngle Angle between wall and freestream velocity vector.
 * \param machNumber Flow Mach number.
 * \return Smyth delta wing pressure coefficient.
 */
double computeSmythDeltaWingPressureCoefficient(
        double inclinationAngle, double machNumber );

//! Compute pressure coefficient using the van Dyke unified method.
/*!
 * Computes tangent cone pressure coefficient based on the van Dyke unified
 * method.
 * \param inclinationAngle Angle between wall and freestream velocity vector.
 * \param machNumber Flow Mach number.
 * \param ratioOfSpecificHeats Ratio of specific heat at constant pressure to
 *         specific heat at constant volume.
 * \param type ( expansion ( 1 ) or compression( -1 ) ).
 * \return Hankey Flat surface pressure coefficient.
 */
double computeVanDykeUnifiedPressureCoefficient(
        double inclinationAngle, double machNumber,
        double ratioOfSpecificHeats, int type );

//! Compute pressure coefficient using Prandtl-Meyer expansion.
/*!
 * Computes pressure coefficient using Prandtl-Meyer expansion from
 * freestream. Currently only terrestrial atmosphere
 * ( ratio of specific heat = 1.4 ) is supported due to the use of an empirical
 * fit for the inverse Prandtl-Meyer function determination.
 * \param inclinationAngle Angle between wall and freestream velocity vector.
 * \param machNumber Flow Mach number.
 * \param ratioOfSpecificHeats Ratio of specific heat at constant pressure to
 *         specific heat at constant volume.
 * \param freestreamPrandtlMeyerFunction Freestream Prandtl-Meyer function.
 * \return Prandtl-Meyer pressure coefficient.
 */
double computePrandtlMeyerFreestreamPressureCoefficient(
        double inclinationAngle,  double machNumber,
        double ratioOfSpecificHeats, double freestreamPrandtlMeyerFunction );

//! Compute pressure coefficient at vacuum.
/*!
 * Computes the pressure coefficient at vacuum assuming a thermally and
 * calorically perfect gas.
 * \param machNumber Flow Mach number.
 * \param ratioOfSpecificHeats Ratio of specific heat at constant pressure to
 *         specific heat at constant volume.
 * \return Vacuum pressure coefficient.
 */
double computeVacuumPressureCoefficient(
        double machNumber, double ratioOfSpecificHeats );

//! Compute high Mach base pressure coefficient.
/*!
 * This function calculates the high Mach base pressure coefficient
 * approximation.
 * \param machNumber Flow Mach number.
 * \return Vacuum pressure coefficient.
 */
double computeHighMachBasePressure( double machNumber );

//! Compute pressure coefficient using the ACM empirical method.
/*! Computes tangent cone pressure coefficient based on the ACM empirical
 * method.
 * \param inclinationAngle Angle between wall and freestream velocity vector.
 * \param machNumber Flow Mach number.
 * \return ACM empirical surface pressure coefficient.
 */
double computeAcmEmpiricalPressureCoefficient(
        double inclinationAngle, double machNumber );

//! Compute Mach number from Prandtl-Meyer function.
/*!
 * Computes the inverse of the Prandtl-Meyer function. Currently the function
 * is limited to use with ratio of specific heats of 1.4 as it uses an
 * empirical correlation.
 * \param prandtlMeyerFunctionValue Prandyl-Meyer function value.
 * \return Mach number.
 */
double computeInversePrandtlMeyerFunction( double prandtlMeyerFunctionValue );

//! Compute ratio of post- to pre-shock pressure.
/*!
 * Computes ratio of post- to pre-shock pressure, assuming thermally and calorically perfect gas.
 * \param normalMachNumber Mach number of flow velocity normal to shock.
 * \param ratioOfSpecificHeats Ratio of specific heat at constant pressure to
 *          specific heat at constant volume.
 */
double computeShockPressureRatio( double normalMachNumber,
                                  double ratioOfSpecificHeats );

//! Compute ratio of post- to pre-shock density.
/*!
 * Compute ratio of post- to pre-shock density, assuming thermally and calorically perfect gas.
 * \param normalMachNumber Mach number of flow velocity normal to shock.
 * \param ratioOfSpecificHeats Ratio of specific heat at constant pressure to
 *         specific heat at constant volume.
 */
double computeShockDensityRatio( double normalMachNumber,
                                 double ratioOfSpecificHeats );

//! Compute ratio of post- to pre-shock temperature.
/*!
 * Computes ratio of post- to pre-shock temperature, assuming thermally and calorically perfect
 * gas.
 * \param normalMachNumber Mach number of flow velocity normal to shock.
 * \param ratioOfSpecificHeats Ratio of specific heat at constant pressure to
 *         specific heat at constant volume.
 */
double computeShockTemperatureRatio( double normalMachNumber,
                                     double ratioOfSpecificHeats );

//! Compute jump in entropy across a shock wave.
/*!
 * Compute jump in entropy across a shock wave, assuming thermally and calorically perfect gas.
 * \param normalMachNumber Mach number of flow velocity normal to shock.
 * \param ratioOfSpecificHeats ratio of specific heat at constant pressure to
 *         specific heat at constant volume.
 * \param specificGasConstant gas constant per unit mass for flow composition.
 */
double computeShockEntropyJump( double normalMachNumber, double ratioOfSpecificHeats,
                                double specificGasConstant );

//! Compute post- to pre-shock total pressure ratio.
/*!
 * Compute post- to pre-shock total pressure ratio from the entropy jump across
 * a shock wave. Assumption of thermally and calorically perfect gas is made.
 * \param normalMachNumber Mach number of flow velocity normal to shock.
 * \param ratioOfSpecificHeats ratio of specific heat at constant pressure to
 *         specific heat at constant volume.
 * \param specificGasConstant gas constant per unit mass for flow composition.
 */
double computeShockTotalPressureRatio( double normalMachNumber,
                                       double ratioOfSpecificHeats,
                                       double specificGasConstant );

//! Compute shock deflection angle.
/*!
 * Computes the flow deflection angle across a shock wave.
 * \param shockAngle Angle of shock wave w.r.t. freestream flow.
 * \param machNumber Freestream Mach number.
 * \param ratioOfSpecificHeats Ratio of specific heat at constant pressure to
 *          specific heat at constant volume.
 */
double computeShockDeflectionAngle( double shockAngle, double machNumber,
                                    double ratioOfSpecificHeats );

<<<<<<< HEAD
//! Function to compute the speed of sounds in a gas
/*!
 * Function to compute the speed of sounds in a gas
 * \param temperature Temperature of atmosphere
 * \param ratioOfSpecificHeats Ratio of specific heats of gas
 * \param specificGasConstant Specific gas constant of gas
 * \return Speed of sound in gas.
=======
//! Function to compute the speed of sound in a gas
/*!
 * Function to compute the speed of sound in a gas
 * \param temperature Gas temperature
 * \param ratioOfSpecificHeats Ratio of specific heats aat constant pressure and constant volume
 * \param specificGasConstant Specific gas constant of the gas
 * \return Speed of sound in the gas.
>>>>>>> 316b4112
 */
double computeSpeedOfSound( const double temperature, const double ratioOfSpecificHeats,
                            const double specificGasConstant );

<<<<<<< HEAD
//! Compute Mach number
/*!
 * Compute Mach number
 * \param speed Airspeed of object for which Mach number is to be computed.
 * \param speedOfSound Speed of sound for atmosphere position at which Mach number is to be computed.
 * \return Mach number
 */
double computeMachNumber( const double speed, const double speedOfSound );

// (Chapman, S. & Cowling, T. The mathematical theory of nonuniform gases Cambridge University Press, 1970)
=======
//! Function to compute the mean free path of a particle.
/*!
 * Function to compute the mean free path of a particle from e.g. (Chapman, S. & Cowling, T. The mathematical theory of
 * nonuniform gases Cambridge University Press, 1970)
 * \param weightedAverageCollisionDiameter Weighted (using specie number density) average collision diameter of the
 * particles in the gas.
 * \param averageNumberDensity Average number density of the gas.
 * \return Mean free path of a particle in the gas.
 */
>>>>>>> 316b4112
double computeMeanFreePath( const double weightedAverageCollisionDiameter, const double averageNumberDensity );


} // namespace aerodynamics
} // namespace tudat

#endif // TUDAT_AERODYNAMICS_H<|MERGE_RESOLUTION|>--- conflicted
+++ resolved
@@ -342,15 +342,6 @@
 double computeShockDeflectionAngle( double shockAngle, double machNumber,
                                     double ratioOfSpecificHeats );
 
-<<<<<<< HEAD
-//! Function to compute the speed of sounds in a gas
-/*!
- * Function to compute the speed of sounds in a gas
- * \param temperature Temperature of atmosphere
- * \param ratioOfSpecificHeats Ratio of specific heats of gas
- * \param specificGasConstant Specific gas constant of gas
- * \return Speed of sound in gas.
-=======
 //! Function to compute the speed of sound in a gas
 /*!
  * Function to compute the speed of sound in a gas
@@ -358,12 +349,10 @@
  * \param ratioOfSpecificHeats Ratio of specific heats aat constant pressure and constant volume
  * \param specificGasConstant Specific gas constant of the gas
  * \return Speed of sound in the gas.
->>>>>>> 316b4112
  */
 double computeSpeedOfSound( const double temperature, const double ratioOfSpecificHeats,
                             const double specificGasConstant );
 
-<<<<<<< HEAD
 //! Compute Mach number
 /*!
  * Compute Mach number
@@ -373,8 +362,6 @@
  */
 double computeMachNumber( const double speed, const double speedOfSound );
 
-// (Chapman, S. & Cowling, T. The mathematical theory of nonuniform gases Cambridge University Press, 1970)
-=======
 //! Function to compute the mean free path of a particle.
 /*!
  * Function to compute the mean free path of a particle from e.g. (Chapman, S. & Cowling, T. The mathematical theory of
@@ -384,7 +371,6 @@
  * \param averageNumberDensity Average number density of the gas.
  * \return Mean free path of a particle in the gas.
  */
->>>>>>> 316b4112
 double computeMeanFreePath( const double weightedAverageCollisionDiameter, const double averageNumberDensity );
 
 
