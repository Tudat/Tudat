--- conflicted
+++ resolved
@@ -157,12 +157,8 @@
     std::function< double( ) > specificImpulseFunction_;
 
     //! Variable mass flow function (no input arguments provided; must be updated by associated guidance law).
-<<<<<<< HEAD
     std::function< double( ) > massFlowFunction_;
-=======
-    boost::function< double( ) > massFlowFunction_;
 
->>>>>>> 25c50397
 };
 
 } // namespace system_models
