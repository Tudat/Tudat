/*    Copyright (c) 2010-2016, Delft University of Technology
 *    All rigths reserved
 *
 *    This file is part of the Tudat. Redistribution and use in source and
 *    binary forms, with or without modification, are permitted exclusively
 *    under the terms of the Modified BSD license. You should have received
 *    a copy of the license with this file. If not, please or visit:
 *    http://tudat.tudelft.nl/LICENSE.
 */

#ifndef TUDAT_DYNAMICSSTATEDERIVATIVEMODEL_H
#define TUDAT_DYNAMICSSTATEDERIVATIVEMODEL_H


#include <map>
#include <utility>

#include <boost/function.hpp>
#include <boost/shared_ptr.hpp>
#include <boost/tuple/tuple.hpp>
#include <boost/tuple/tuple_comparison.hpp>
#include <boost/tuple/tuple_io.hpp>

#include <Eigen/Core>

#include "Tudat/Astrodynamics/Propagators/singleStateTypeDerivative.h"
#include "Tudat/Astrodynamics/Propagators/environmentUpdater.h"
#include "Tudat/Astrodynamics/Propagators/nBodyStateDerivative.h"
#include "Tudat/Astrodynamics/Propagators/variationalEquations.h"

namespace tudat
{
namespace propagators
{

//! Top-level class responsible for single complete function evaluation of dynamics state derivative.
/*!
 *  Top-level class responsible for single complete function evaluation of dynamics state
 *  derivative. This class contains both the EnvironmentUpdater and list of
 *  SingleStateTypeDerivative derived classes that define the full state derivative function, which
 *  fully evaluated by calling the computeStateDerivative function.
 */
template< typename TimeType = double, typename StateScalarType = double >
class DynamicsStateDerivativeModel
{
public:

    typedef Eigen::Matrix< StateScalarType, Eigen::Dynamic, Eigen::Dynamic > StateType;
    typedef std::map< IntegratedStateType, std::vector< boost::shared_ptr
    < SingleStateTypeDerivative< StateScalarType, TimeType > > > > StateDerivativeCalculatorList;

    //! Derivative model constructor.
    /*!
     *  Derivative model constructor. Takes state derivative model and environment
     *  updater. Constructor checks whether all models use the same environment updater.     
     *  \param stateDerivativeModels Vector of state derivative models, with one entry for each type of dynamical equation.
     *  \param environmentUpdater Object which is used to update time-dependent environment models to current time and state,
     *  must be consistent with member environment updaters of stateDerivativeModels entries.
     *  \param variationalEquations Object used for computing the state derivative in the variational equations
     */
    DynamicsStateDerivativeModel(
            const std::vector< boost::shared_ptr< SingleStateTypeDerivative< StateScalarType, TimeType > > >
            stateDerivativeModels,
            const boost::shared_ptr< EnvironmentUpdater< StateScalarType, TimeType > > environmentUpdater,
            const boost::shared_ptr< VariationalEquations > variationalEquations =
                        boost::shared_ptr< VariationalEquations >( ) ):
        environmentUpdater_( environmentUpdater ), variationalEquations_( variationalEquations )
    {
        std::vector< IntegratedStateType > stateTypeList;
        totalStateSize_ = 0;

        // Iterate over vector of state derivative models, check validity, set member variable map
        // stateDerivativeModels_ and size indices.
        for( unsigned int i = 0; i < stateDerivativeModels.size( ); i++ )
        {
            if( i > 0 )
            {
                if( ( std::find( stateTypeList.begin( ), stateTypeList.end( ),
                                 stateDerivativeModels.at( i )->getIntegratedStateType( ) )
                                    != stateTypeList.end( ) )
                    && ( stateDerivativeModels.at( i )->getIntegratedStateType( )
                         != stateDerivativeModels.at( i - 1 )->getIntegratedStateType( ) ) )
                {
                    throw std::runtime_error( "Warning when making hybrid state derivative models, state type " +
                               boost::lexical_cast< std::string >( stateDerivativeModels.at( i )->getIntegratedStateType( ) )
                                + " entries are non-contiguous" );
                }
            }

            // Check uniqueness of state derivative type calculator in list
            if( std::find( stateTypeList.begin( ), stateTypeList.end( ),
                           stateDerivativeModels.at( i )->getIntegratedStateType( ) ) == stateTypeList.end( ) )
            {
                stateTypeSize_[ stateDerivativeModels.at( i )->getIntegratedStateType( ) ] = 0;
                stateTypeStartIndex_[ stateDerivativeModels.at( i )->getIntegratedStateType( ) ]
                        = totalStateSize_;
            }
            stateTypeList.push_back( stateDerivativeModels.at( i )->getIntegratedStateType( ) );

            // Set state part sizes
            stateIndices_[ stateDerivativeModels.at( i )->getIntegratedStateType( ) ].push_back(
                        std::make_pair( totalStateSize_, stateDerivativeModels.at( i )->getStateSize( ) ) );
            totalStateSize_ += stateDerivativeModels.at( i )->getStateSize( );

            stateTypeSize_[ stateDerivativeModels.at( i )->getIntegratedStateType( ) ] +=
                    stateDerivativeModels.at( i )->getStateSize( );

            // Set current model in member map.
            stateDerivativeModels_[ stateDerivativeModels.at( i )->getIntegratedStateType( ) ].push_back(
                        stateDerivativeModels.at( i ) );


            currentStatesPerTypeInConventionalRepresentation_[ stateDerivativeModels.at( i )->getIntegratedStateType( )  ] =
                    Eigen::Matrix< StateScalarType, Eigen::Dynamic, 1 >::Zero(
                        stateTypeSize_.at( stateDerivativeModels.at( i )->getIntegratedStateType( )  ), 1 );
        }
    }


    //! Function to calculate the system state derivative
    /*!
     *  Function to calculate the system state derivative, with settings as by last call to
     *  setPropagationSettings function.  Dimensions of state must be consistent with these
     *  settings. Depending on the settings, this function may calculate the dynamical equations
     *  and/or variational equations for a subset of the dynamical equation types that are set in
     *  the stateDerivativeModels_ map.     
     *  \param time Current time.
     *  \param state Current complete state.
     *  \return Calculated state derivative.
     */
    StateType computeStateDerivative( const TimeType time, const StateType& state )
    {
        // Initialize state derivative
        if( stateDerivative_.rows( ) != state.rows( ) || stateDerivative_.cols( ) != state.cols( )  )
        {
            stateDerivative_.resize( state.rows( ), state.cols( ) );
        }

        // If dynamical equations are integrated, update the environment with the current state.
        if( evaluateDynamicsEquations_ )
        {
            // Iterate over all types of equations.
            for( stateDerivativeModelsIterator_ = stateDerivativeModels_.begin( );
                 stateDerivativeModelsIterator_ != stateDerivativeModels_.end( );
                 stateDerivativeModelsIterator_++ )

            {
                for( unsigned int i = 0; i < stateDerivativeModelsIterator_->second.size( ); i++ )
                {
                    stateDerivativeModelsIterator_->second.at( i )->clearStateDerivativeModel( );
                }
            }

            convertCurrentStateToGlobalRepresentationPerType( state, time, evaluateVariationalEquations_ );
            environmentUpdater_->updateEnvironment( time, currentStatesPerTypeInConventionalRepresentation_,
                                                    integratedStatesFromEnvironment_ );
        }
        else
        {
            environmentUpdater_->updateEnvironment(
                        time, std::unordered_map<
                        IntegratedStateType, Eigen::Matrix< StateScalarType, Eigen::Dynamic, 1 > >( ),
                                                    integratedStatesFromEnvironment_ );
        }

        if( evaluateVariationalEquations_ )
        {
            variationalEquations_->clearPartials( );
        }

        // If dynamical equations are integrated, evaluate dynamics state derivatives.
        std::pair< int, int > currentIndices;
        if( evaluateDynamicsEquations_ )
        {
            // Iterate over all types of equations.
            for( stateDerivativeModelsIterator_ = stateDerivativeModels_.begin( );
                 stateDerivativeModelsIterator_ != stateDerivativeModels_.end( );
                 stateDerivativeModelsIterator_++ )

            {
                for( unsigned int i = 0; i < stateDerivativeModelsIterator_->second.size( ); i++ )
                {
                    // Update state derivative models
                    stateDerivativeModelsIterator_->second.at( i )->updateStateDerivativeModel( time );
                }
            }

            for( stateDerivativeModelsIterator_ = stateDerivativeModels_.begin( );
                 stateDerivativeModelsIterator_ != stateDerivativeModels_.end( );
                 stateDerivativeModelsIterator_++ )

            {
                for( unsigned int i = 0; i < stateDerivativeModelsIterator_->second.size( ); i++ )
                {
                    // Evaluate and set current dynamical state derivative
                    currentIndices = stateIndices_.at( stateDerivativeModelsIterator_->first ).at( i );

                    stateDerivativeModelsIterator_->second.at( i )->calculateSystemStateDerivative(
                                time, state.block( currentIndices.first, dynamicsStartColumn_, currentIndices.second, 1 ),
                                stateDerivative_.block( currentIndices.first, dynamicsStartColumn_, currentIndices.second, 1 ) );

                }
            }
        }


        // If variational equations are to be integrated: evaluate and set.
        if( evaluateVariationalEquations_ )
        {
            variationalEquations_->updatePartials( time );

            variationalEquations_->evaluateVariationalEquations< StateScalarType >(
                        time, state.block( 0, 0, totalStateSize_, variationalEquations_->getNumberOfParameterValues( ) ),
                        stateDerivative_.block( 0, 0, totalStateSize_, variationalEquations_->getNumberOfParameterValues( ) )  );
        }

        return stateDerivative_;
    }

    //! Function to calculate the system state derivative with double precision, regardless of template arguments
    /*!
     *   Function to calculate the system state derivative with double precision, regardless of template arguments
     *  \sa computeStateDerivative
     *  \param time Current time.
     *  \param state Current complete state.
     *  \return Calculated state derivative.
     */
    Eigen::MatrixXd computeStateDoubleDerivative(
            const double time, const Eigen::MatrixXd& state )
    {
        return computeStateDerivative( static_cast< TimeType >( time ), state.template cast< StateScalarType >( ) ).template cast< double >( );
    }

    //! Function to convert the state in the conventional form to the propagator-specific form.
    /*!
     * Function to convert the state in the conventional form to the propagator-specific form.  The
     * conventional form is one that is typically used to represent the current state in the
     * environment (e.g. Body class). For translational dynamics this is the Cartesian position and
     * velocity).     
     * \param outputState State in 'conventional form'
     * \param time Current time at which the state is valid.
     * \return State (outputState), converted to the 'propagator-specific form'
     */
    Eigen::Matrix< StateScalarType, Eigen::Dynamic, 1 > convertFromOutputSolution(
            const Eigen::Matrix< StateScalarType, Eigen::Dynamic, 1 >& outputState,
            const TimeType& time )
    {
        Eigen::Matrix< StateScalarType, Eigen::Dynamic, 1 > internalState =
                Eigen::Matrix< StateScalarType, Eigen::Dynamic, 1 >::Zero( outputState.rows( ), 1 );

        // Iterate over all state derivative models and convert associated state entries
        for( stateDerivativeModelsIterator_ = stateDerivativeModels_.begin( );
             stateDerivativeModelsIterator_ != stateDerivativeModels_.end( );
             stateDerivativeModelsIterator_++ )
        {
            std::vector< std::pair< int, int > > currentStateIndices =
                    stateIndices_.at( stateDerivativeModelsIterator_->first );
            for( unsigned int i = 0; i < stateDerivativeModelsIterator_->second.size( ); i++ )
            {
                internalState.segment( currentStateIndices.at( i ).first,
                                       currentStateIndices.at( i ).second ) =
                        stateDerivativeModelsIterator_->second.at( i )->convertFromOutputSolution(
                            outputState.segment( currentStateIndices.at( i ).first,
                                                 currentStateIndices.at( i ).second ),
                            time );
            }
        }
        return internalState;
    }

    //! Function to convert the propagator-specific form of the state to the conventional form.
    /*!
     * Function to convert the propagator-specific form of the state to the conventional form. The
     * conventional form is one that is typically used to represent the current state in the
     * environment (e.g. Body class). For translational dynamics this is the Cartesian position and
     * velocity).  In contrast to the convertCurrentStateToGlobalRepresentation function, this
     * function does not provide the state in the inertial frame, but instead provides it in the
     * frame in which it is propagated.  \param internalSolution State in propagator-specific form
     * (i.e. form that is used in numerical integration).     
     * \param time Current time at which the state is valid.
     * \return State (internalSolution), converted to the 'conventional form'
     */
    Eigen::Matrix< StateScalarType, Eigen::Dynamic, 1 > convertToOutputSolution(
            const Eigen::Matrix< StateScalarType, Eigen::Dynamic, 1 >& internalSolution,
            const TimeType& time )
    {
        Eigen::Matrix< StateScalarType, Eigen::Dynamic, 1 > outputState =
                Eigen::Matrix< StateScalarType, Eigen::Dynamic, 1 >::Zero( internalSolution.rows( ), 1 );

        // Iterate over all state derivative models and convert associated state entries
        for( stateDerivativeModelsIterator_ = stateDerivativeModels_.begin( );
             stateDerivativeModelsIterator_ != stateDerivativeModels_.end( );
             stateDerivativeModelsIterator_++ )
        {
            std::vector< std::pair< int, int > > currentStateIndices = stateIndices_.at(
                        stateDerivativeModelsIterator_->first );
            for( unsigned int i = 0; i < stateDerivativeModelsIterator_->second.size( ); i++ )
            {
                stateDerivativeModelsIterator_->second.at( i )->convertToOutputSolution(
                            internalSolution.segment(
                                currentStateIndices.at( i ).first, currentStateIndices.at( i ).second ), time,
                            outputState.block( currentStateIndices.at( i ).first, 0,
                                               currentStateIndices.at( i ).second, 1 ) );
            }
        }
        return outputState;
    }

    //! Function to convert a state history from propagator-specific form to the conventional form.
    /*!
     * Function to convert a state history from propagator-specific form to the conventional form
     * (not necessarily in inertial frame).     
     * \sa DynamicsStateDerivativeModel::convertToOutputSolution
     * \param rawSolution State history in propagator-specific form (i.e. form that is used in
     *        numerical integration).
     * \return State history (rawSolution), converted to the 'conventional form'
     */
    std::map< TimeType, Eigen::Matrix< StateScalarType, Eigen::Dynamic, 1 > >
    convertNumericalStateSolutionsToOutputSolutions(
            const std::map< TimeType, Eigen::Matrix< StateScalarType, Eigen::Dynamic, 1 > >& rawSolution )
    {
        // Initialize converted solution.
        std::map< TimeType, Eigen::Matrix< StateScalarType, Eigen::Dynamic, 1 > > convertedSolution;

        // Iterate over all times.
        for( typename std::map< TimeType, Eigen::Matrix< StateScalarType,
                                                         Eigen::Dynamic, 1 > >::const_iterator
             stateIterator = rawSolution.begin( ); stateIterator != rawSolution.end( ); stateIterator++ )
        {
            // Convert solution at this time to output (Cartesian with propagation origin frame for
            // translational dynamics) solution
            convertedSolution[ stateIterator->first ] =
                    convertToOutputSolution( stateIterator->second, stateIterator->first );
        }
        return convertedSolution;
    }

    //! Function to add variational equations to the state derivative model
    /*!
     * Function to add variational equations to the state derivative model.
     * \param variationalEquations Object used for computing the state derivative in the variational equations
     */
    void addVariationalEquations( boost::shared_ptr< VariationalEquations > variationalEquations )
    {
        variationalEquations_ = variationalEquations;
    }


    //! Function to set which segments of the full state to propagate
    /*!
     * Function to set which segments of the full state to propagate, i.e. whether to propagate the
     * variational/dynamical equations, and which types of the dynamics to propagate.     
     * \param stateTypesToNotIntegrate Types of dynamics to propagate
     * \param evaluateDynamicsEquations Boolean to denote whether the dynamical equations are to be propagated or not
     * \param evaluateVariationalEquations Boolean to denote whether the variational equations are to be propagated or not
     */
    void setPropagationSettings(
            const std::vector< IntegratedStateType >& stateTypesToNotIntegrate,
            const bool evaluateDynamicsEquations,
            const bool evaluateVariationalEquations )
    {
        integratedStatesFromEnvironment_ = stateTypesToNotIntegrate;
        evaluateDynamicsEquations_ = evaluateDynamicsEquations;
        evaluateVariationalEquations_ = evaluateVariationalEquations;

        if( evaluateVariationalEquations_ )
        {
            dynamicsStartColumn_ = variationalEquations_->getNumberOfParameterValues( );
        }
        else
        {
            dynamicsStartColumn_ = 0;
        }
    }

    //! Function to update the settings of the state derivative models with new initial states
    /*!
     * Function to update the settings of the state derivative models with new initial states. This function is
     * called when using, for instance and Encke propagator for the translational dynamics, and the reference orbits
     * are modified.
     * \param initialBodyStates New initial state for the full propagated dynamics.
     */
    void updateStateDerivativeModelSettings(
            const Eigen::Matrix< StateScalarType, Eigen::Dynamic, 1 > initialBodyStates )
    {
        // Iterate over all dynamics types
        for( stateDerivativeModelsIterator_ = stateDerivativeModels_.begin( ); stateDerivativeModelsIterator_ != stateDerivativeModels_.end( );
             stateDerivativeModelsIterator_++ )
        {
            switch( stateDerivativeModelsIterator_->first )
            {
            case transational_state:
            {
                for( unsigned int i = 0; i < stateDerivativeModelsIterator_->second.size( ); i++ )
                {
                    boost::shared_ptr< NBodyStateDerivative< StateScalarType, TimeType > > currentTranslationalStateDerivative =
                            boost::dynamic_pointer_cast< NBodyStateDerivative< StateScalarType, TimeType > >(
                                stateDerivativeModelsIterator_->second.at( i ) );
                    switch( currentTranslationalStateDerivative->getPropagatorType( ) )
                    {
                    case cowell:
                        break;
                    default:
                        throw std::runtime_error( "Error when updating state derivative model settings, did not recognize translational propagator type" );
                        break;
                    }
                }
            }
            case body_mass_state:
                break;
            default:
                throw std::runtime_error( "Error when updating state derivative model settings, did not recognize dynamics type" );
                break;
            }
        }
    }

    //! Function to get complete list of state derivative models, sorted per state type.
    /*!
     * Function to get complete list of state derivative models, sorted per state type.
     * \return Complete list of state derivative models, sorted per state type.
     */
    std::unordered_map< IntegratedStateType, std::vector< boost::shared_ptr
    < SingleStateTypeDerivative< StateScalarType, TimeType > > > > getStateDerivativeModels( )
    {
        return stateDerivativeModels_;
    }

    //! Function to get state start index per state type in the complete state vector.
    /*!
     * Function to get state start index per state type in the complete state vector.
     * \return State start index per state type in the complete state vector.
     */
    std::map< IntegratedStateType, int > getStateTypeStartIndices( )
    {
        return stateTypeStartIndex_;
    }

private:

    //! Function to convert the to the conventional form in the global frame per dynamics type.
    /*!
     * Function to convert the propagator-specific form of the state to the conventional form in the global frame, split
     * by dynamics type. This function updates the currentStatesPerTypeInConventionalRepresentation_ to the current state
     * and time.
     * The conventional form is one that is typically used to represent the current state in the environment
     * (e.g. Body class). For translational dynamics this is the Cartesian position and velocity).
     * The inertial frame is typically the barycenter with J2000/ECLIPJ2000 orientation, but may differ depending on
     * simulation settings
     * \param state State in propagator-specific form (i.e. form that is used in numerical integration).
     * \param time Current time at which the state is valid.
     * \param stateIncludesVariationalState Boolean defining whether the stae includes the state transition/sensitivity
     * matrices
     */
    void convertCurrentStateToGlobalRepresentationPerType(
            const StateType& state, const TimeType& time, const bool stateIncludesVariationalState )
    {
        int startColumn = 0;
        if( stateIncludesVariationalState )
        {
            startColumn = variationalEquations_->getNumberOfParameterValues( );
        }
        else
        {
            startColumn = 0;
        }

        std::pair< int, int > currentIndices;

        // Iterate over all state derivative models
        for( stateDerivativeModelsIterator_ = stateDerivativeModels_.begin( );
             stateDerivativeModelsIterator_ != stateDerivativeModels_.end( );
             stateDerivativeModelsIterator_++ )
        {
            int currentStateTypeSize = 0;

            // Iterate over all state derivative models of current type
            for( unsigned int i = 0; i < stateDerivativeModelsIterator_->second.size( ); i++ )
            {
                // Get state block indices of current state derivative model
                currentIndices = stateIndices_.at( stateDerivativeModelsIterator_->first ).at( i );

                // Set current block in split state (in global form)
                stateDerivativeModelsIterator_->second.at( i )->convertCurrentStateToGlobalRepresentation(
                            state.block( currentIndices.first, startColumn, currentIndices.second, 1 ), time,
                            currentStatesPerTypeInConventionalRepresentation_.at(
                                stateDerivativeModelsIterator_->first ).block(
                                        currentStateTypeSize, 0, currentIndices.second, 1 ) );

                currentStateTypeSize += currentIndices.second;
            }
        }
    }

    //! Object used to update the environment to the current state and time.
    boost::shared_ptr< EnvironmentUpdater< StateScalarType, TimeType > > environmentUpdater_;

    //! Object used for computing the state derivative in the variational equations
    boost::shared_ptr< VariationalEquations > variationalEquations_;

    //! Map that denotes for each state derivative model the start index and size of the associated
    //! state in the full state vector.
    std::map< IntegratedStateType, std::vector< std::pair< int, int > > > stateIndices_;

    //! State size per state type in the complete state vector.
    std::map< IntegratedStateType, int > stateTypeSize_;

    //! State start index per state type in the complete state vector.
    std::map< IntegratedStateType, int > stateTypeStartIndex_;

    //! Complete list of state derivative models, sorted per state type.
    std::unordered_map< IntegratedStateType,
    std::vector< boost::shared_ptr< SingleStateTypeDerivative< StateScalarType, TimeType > > > > stateDerivativeModels_;

    //! Predefined iterator for computational efficiency.
    typename std::unordered_map< IntegratedStateType, std::vector< boost::shared_ptr
    < SingleStateTypeDerivative< StateScalarType, TimeType > > > >::iterator stateDerivativeModelsIterator_;

    //! Total length of state vector.
    int totalStateSize_;

    //! List of states that are not propagated in current numerical integration, i.e, for which
    //! current state is taken from the environment.
    std::vector< IntegratedStateType > integratedStatesFromEnvironment_;

    //! Boolean denoting whether the equations of motion are to be propagated or not.
    bool evaluateDynamicsEquations_;

    //! Boolean denoting whether the variational equations are to be propagated or not.
    bool evaluateVariationalEquations_;

    //! Start index in propagated matrix of the equations of motion (=0 if variational equations are
    //! not propagated).
    int dynamicsStartColumn_;

    //! Current state derivative, as computed by computeStateDerivative.
    StateType stateDerivative_;

    //! Current state in 'conventional' representation, computed from current propagated state by
    //! convertCurrentStateToGlobalRepresentationPerType
    std::unordered_map< IntegratedStateType, Eigen::Matrix< StateScalarType, Eigen::Dynamic, 1 > >
            currentStatesPerTypeInConventionalRepresentation_;
};

<<<<<<< HEAD
//! Function to retrieve a single given acceleration model from a list of models
/*!
 *  Function to retrieve a single given acceleration model, determined by
 *  the body exerting and undergoing the acceleration, as well as the acceleration type, from a list of
 *  state derivative models.
 *  \param bodyUndergoingAcceleration Name of body undergoing the acceleration.
 *  \param bodyExertingAcceleration Name of body exerting the acceleration.
 *  \param stateDerivativeModels Complete list of state derivativ models
 *  \param accelerationModeType Type of acceleration model that is to be retrieved.
 */
template< typename TimeType = double, typename StateScalarType = double >
std::vector< boost::shared_ptr< basic_astrodynamics::AccelerationModel3d > > getAccelerationBetweenBodies(
        const std::string bodyUndergoingAcceleration,
        const std::string bodyExertingAcceleration,
        const std::unordered_map< IntegratedStateType,
        std::vector< boost::shared_ptr< SingleStateTypeDerivative< StateScalarType, TimeType > > > > stateDerivativeModels,
        const basic_astrodynamics::AvailableAcceleration accelerationModeType )

{
    std::vector< boost::shared_ptr< basic_astrodynamics::AccelerationModel< Eigen::Vector3d > > >
            listOfSuitableAccelerationModels;

    // Retrieve acceleration models
    if( stateDerivativeModels.count( propagators::transational_state ) == 1 )
    {
        basic_astrodynamics::AccelerationMap accelerationModelList =
                boost::dynamic_pointer_cast< NBodyStateDerivative< StateScalarType, TimeType > >(
                    stateDerivativeModels.at( propagators::transational_state ).at( 0 ) )->getAccelerationsMap( );
        if( accelerationModelList.count( bodyUndergoingAcceleration ) == 0 )
        {

            std::string errorMessage = "Error when getting acceleration between bodies, no translational dynamics models acting on " +
                    bodyUndergoingAcceleration + " are found";
            throw std::runtime_error( errorMessage );
        }
        else
        {
            // Retrieve accelerations acting on bodyUndergoingAcceleration
            if( accelerationModelList.at( bodyUndergoingAcceleration ).count( bodyExertingAcceleration ) == 0 )
            {
                std::string errorMessage = "Error when getting acceleration between bodies, no translational dynamics models by " +
                        bodyExertingAcceleration + " acting on " + bodyUndergoingAcceleration + " are found";
                throw std::runtime_error( errorMessage );
            }
            else
            {
                // Retrieve required acceleration.
                listOfSuitableAccelerationModels = basic_astrodynamics::getAccelerationModelsOfType(
                            accelerationModelList.at( bodyUndergoingAcceleration ).at( bodyExertingAcceleration ), accelerationModeType );
            }
        }
    }
    else
    {
        std::string errorMessage = "Error when getting acceleration between bodies, no translational dynamics models found";
        throw std::runtime_error( errorMessage );
    }
    return listOfSuitableAccelerationModels;
}

//! Function to retrieve the state derivative models for translational dynamics of given body.
/*!
 * Function to retrieve the state derivative models for translational dynamics (object of derived class from
 * NBodyStateDerivative) of given body from full list of state derivative models
 *  \param bodyUndergoingAcceleration Name of body for which state derivative model is to be retrieved
 *  \param stateDerivativeModels Complete list of state derivativ models
 */
template< typename TimeType = double, typename StateScalarType = double >
boost::shared_ptr< NBodyStateDerivative< StateScalarType, TimeType > > getTranslationalStateDerivativeModelForBody(
        const std::string bodyUndergoingAcceleration,
        const std::unordered_map< IntegratedStateType,
        std::vector< boost::shared_ptr< SingleStateTypeDerivative< StateScalarType, TimeType > > > >& stateDerivativeModels )

{
    bool modelFound = 0;
    boost::shared_ptr< NBodyStateDerivative< StateScalarType, TimeType > > modelForBody;

    // Check if translational state derivative models exists
    if( stateDerivativeModels.count( propagators::transational_state ) > 0 )
    {
        for( unsigned int i = 0; i < stateDerivativeModels.at( propagators::transational_state ).size( ); i++ )
        {
            boost::shared_ptr< NBodyStateDerivative< StateScalarType, TimeType > > nBodyModel =
                    boost::dynamic_pointer_cast< NBodyStateDerivative< StateScalarType, TimeType > >(
                        stateDerivativeModels.at( propagators::transational_state ).at( i ) );
            std::vector< std::string > propagatedBodies = nBodyModel->getBodiesToBeIntegratedNumerically( );

            // Check if bodyUndergoingAcceleration is propagated by bodyUndergoingAcceleration
            if( std::find( propagatedBodies.begin( ), propagatedBodies.end( ), bodyUndergoingAcceleration )
                    != propagatedBodies.end( ) )
            {
                if( modelFound == true )
                {
                    std::string errorMessage = "Error when getting translational dynamics model for " +
                            bodyUndergoingAcceleration + ", multiple models found";
                    throw std::runtime_error( errorMessage );
                }
                else
                {
                    modelForBody = nBodyModel;
                    modelFound = true;
                }
            }
        }
    }
    else
    {
        std::string errorMessage = "Error when getting translational dynamics model for " +
                bodyUndergoingAcceleration + " no translational dynamics models found";
        throw std::runtime_error( errorMessage );
    }
    return modelForBody;
=======
template< typename TimeType = double, typename StateScalarType = double,
          typename ConversionClassType = DynamicsStateDerivativeModel< TimeType, StateScalarType > >
std::map< TimeType, Eigen::Matrix< StateScalarType, Eigen::Dynamic, 1 > > convertNumericalStateSolutionsToOutputSolutions(
        const std::map< TimeType, Eigen::Matrix< StateScalarType, Eigen::Dynamic, 1 > >& rawSolution,
        boost::shared_ptr< ConversionClassType > converterClass )
{
    // Initialize converted solution.
    std::map< TimeType, Eigen::Matrix< StateScalarType, Eigen::Dynamic, 1 > > convertedSolution;

    // Iterate over all times.
    for( typename std::map< TimeType, Eigen::Matrix< StateScalarType, Eigen::Dynamic, 1 > >::const_iterator stateIterator =
         rawSolution.begin( ); stateIterator != rawSolution.end( ); stateIterator++ )
    {
        // Convert solution at this time to output (typically ephemeris frame of given body) solution
        convertedSolution[ stateIterator->first ] = converterClass->convertToOutputSolution( stateIterator->second, stateIterator->first );
    }
    return convertedSolution;
>>>>>>> 327ea513
}

} // namespace propagators
} // namespace tudat

#endif // TUDAT_DYNAMICSSTATEDERIVATIVEMODEL_H<|MERGE_RESOLUTION|>--- conflicted
+++ resolved
@@ -542,7 +542,6 @@
             currentStatesPerTypeInConventionalRepresentation_;
 };
 
-<<<<<<< HEAD
 //! Function to retrieve a single given acceleration model from a list of models
 /*!
  *  Function to retrieve a single given acceleration model, determined by
@@ -655,7 +654,8 @@
         throw std::runtime_error( errorMessage );
     }
     return modelForBody;
-=======
+}
+
 template< typename TimeType = double, typename StateScalarType = double,
           typename ConversionClassType = DynamicsStateDerivativeModel< TimeType, StateScalarType > >
 std::map< TimeType, Eigen::Matrix< StateScalarType, Eigen::Dynamic, 1 > > convertNumericalStateSolutionsToOutputSolutions(
@@ -673,7 +673,6 @@
         convertedSolution[ stateIterator->first ] = converterClass->convertToOutputSolution( stateIterator->second, stateIterator->first );
     }
     return convertedSolution;
->>>>>>> 327ea513
 }
 
 } // namespace propagators
