/*    Copyright (c) 2010-2016, Delft University of Technology
 *    All rigths reserved
 *
 *    This file is part of the Tudat. Redistribution and use in source and
 *    binary forms, with or without modification, are permitted exclusively
 *    under the terms of the Modified BSD license. You should have received
 *    a copy of the license with this file. If not, please or visit:
 *    http://tudat.tudelft.nl/LICENSE.
 */

#ifndef TUDAT_THRUSTMAGNITUDEWRAPPER_H
#define TUDAT_THRUSTMAGNITUDEWRAPPER_H

#include <boost/shared_ptr.hpp>
#include <boost/function.hpp>
#include <boost/lambda/lambda.hpp>

#include "Tudat/Astrodynamics/SystemModels/engineModel.h"
#include "Tudat/Mathematics/Interpolators/interpolator.h"

namespace tudat
{

namespace propulsion
{

//! Base class for determining the current thrust magnitude from method defined in derived class.
class ThrustMagnitudeWrapper
{
public:

    //! Constructor
    ThrustMagnitudeWrapper( ):
        currentTime_( TUDAT_NAN ){ }

    //! Destructor.
    virtual ~ThrustMagnitudeWrapper( ){ }

    //! Pure virtual function to update the thrust magnitude to the current time.
    /*!
     * Pure virtual function to update the thrust magnitude to the current time. Method of computation is to be
     * implemented in the derived class.
     * \param time Time at which the magitude is to be computed.
     */
    virtual void update( const double time ) = 0;

    //! Pure virtual function to get the current thrust magnitude.
    /*!
     * Pure virtual function to get the current thrust magnitude.
     * \return Current thrust magnitude.
     */
    virtual double getCurrentThrustMagnitude( ) = 0;

    //! Pure virtual function to get the current mass rate.
    /*!
     * Pure virtual function to get the current mass rate.
     * \return Current mass rate.
     */
    virtual double getCurrentMassRate( ) = 0;

    //! Function to reset the current time of the thrust model
    /*!
     *  Function to reset the current time of the thrust model. Function is typically used to reset the time to NaN,
     *  signalling the need for a recomputation of all required quantities.
     *  \param currentTime New current time to be set in model.
     */
    void resetCurrentTime( const double currentTime = TUDAT_NAN )
    {
        currentTime_ = currentTime;
        resetDerivedClassCurrentTime( currentTime );
    }

    //! Function to reset the current time of the thrust model derived class.
    /*!
     *  Function to reset the current time of the thrust model derived class. Function is typically used to reset the time
     *  to NaN, signalling the need for a recomputation of all required quantities. This function can be redefined in
     *  derived class
     *  \param currentTime New current time to be set in model.
     */
    virtual void resetDerivedClassCurrentTime( const double currentTime = TUDAT_NAN )
    {

    }


protected:

    //! Current time for model.
    double currentTime_;
};

//! Class for custom computations of thrust magnitude and mass rate.
/*!
 *  Class for custom computations of thrust magnitude and mass rate. Both the magnitude and specific impulse
 *  are parameterized as a function of time and provided as input, providing a flexible interface for user-defined
 *  thrust magnitude profiles.
 */
class CustomThrustMagnitudeWrapper: public ThrustMagnitudeWrapper
{
public:

    //! Constructor
    /*!
     * Constructor
     * \param thrustMagnitudeFunction Function returning thrust as a function of time.
     * \param specificImpulseFunction Function returning specific impulse as a function of time.
     * \param isEngineOnFunction Function returning whether the function is on (returns true if so) at a given time.
     * \param customThrustResetFunction Custom function that is to be called when signalling that a new time step is
     * being started (empty by default)
     */
    CustomThrustMagnitudeWrapper(
            const boost::function< double( const double ) > thrustMagnitudeFunction,
            const boost::function< double( const double ) > specificImpulseFunction,
            const boost::function< bool( const double ) > isEngineOnFunction = boost::lambda::constant( true ) ,
            const boost::function< void( const double ) > customThrustResetFunction = boost::function< void( const double ) >( ) ):
        thrustMagnitudeFunction_( thrustMagnitudeFunction ),
        specificImpulseFunction_( specificImpulseFunction ),
        isEngineOnFunction_( isEngineOnFunction ),
        currentThrustMagnitude_( TUDAT_NAN ),
        currentSpecificImpulse_( TUDAT_NAN ),
        customThrustResetFunction_( customThrustResetFunction ){ }

    //! Destructor.
    ~CustomThrustMagnitudeWrapper( ){ }

    //! Function to update the thrust magnitude to the current time.
    /*!
     *  Function to update the thrust magnitude to the current time.
     *  \param time Time to which the model is to be updated.
     */
    void update( const double time )
    {
        if( !( currentTime_ == time ) )
        {
            // If engine is one, update engine.
            if( isEngineOnFunction_( time ) )
            {
                currentThrustMagnitude_ = thrustMagnitudeFunction_( time );
                currentSpecificImpulse_ = specificImpulseFunction_( time );
            }
            // If engine is off, set thrust to zero.
            else
            {
                currentThrustMagnitude_ = 0.0;
                currentSpecificImpulse_ = TUDAT_NAN;
            }
            currentTime_ = time;
        }
    }

    //! Function to return the current thrust magnitude
    /*!
     * Function to return the current thrust magnitude, as computed by last call to update member function.
     * \return Current thrust magnitude
     */
    double getCurrentThrustMagnitude( )
    {
        return currentThrustMagnitude_;
    }

    //! Function to return the current mass rate.
    /*!
     * Function to return the current mass rate, computed from quantities set by last call to update member function.
     * \return Current mass rate.
     */
    double getCurrentMassRate( )
    {
        if( currentThrustMagnitude_ != 0.0 )
        {
            return propulsion::computePropellantMassRateFromSpecificImpulse(
                        currentThrustMagnitude_, currentSpecificImpulse_ );
        }
        else
        {
            return 0.0;
        }
    }


    //! Function to reset the current time of the thrust model derived class.
    /*!
     *  Function to reset the current time of the thrust model derived class. Function is typically used to reset the time
     *  to NaN, signalling the need for a recomputation of all required quantities.
     *  \param currentTime New current time to be set in model.
     */
    virtual void resetDerivedClassCurrentTime( const double currentTime = TUDAT_NAN )
    {
        if( !( customThrustResetFunction_.empty( ) ) )
        {
            customThrustResetFunction_( currentTime );\
        }
    }

private:

    //! Function returning thrust as a function of time..
    boost::function< double( const double ) > thrustMagnitudeFunction_;

    //! Function returning specific impulse as a function of time.
    boost::function< double( const double ) > specificImpulseFunction_;

    //! Function returning whether the function is on (returns true if so) at a given time.
    boost::function< bool( const double ) > isEngineOnFunction_;

    //! Current thrust magnitude, as computed by last call to update member function.
    double currentThrustMagnitude_;

    //! Current specific impulse, as computed by last call to update member function.
    double currentSpecificImpulse_;

    boost::function< void( const double ) > customThrustResetFunction_;

};


//! Class to compute the engine thrust and mass rate from EngineModel object(s).
class ThrustMagnitudeFromEngineWrapper: public ThrustMagnitudeWrapper
{
public:

    //! Constructor for single engine used for thrust.
    /*!
     * Constructor for single engine used for thrust
     * \param engineModel Engine model used to compute thrust/mass rate.
     */
    ThrustMagnitudeFromEngineWrapper(
            const boost::shared_ptr< system_models::EngineModel > engineModel ):
        currentThrust_( TUDAT_NAN ), currentMassRate_( TUDAT_NAN )
    {
        engineModels_.push_back( engineModel );
    }

    //! Constructor for multiple engines used for thrust.
    /*!
     * Constructor for multiple engines used for thrust
     * \param engineModels List of engine models used to compute thrust/mass rate.
     */
    ThrustMagnitudeFromEngineWrapper(
            const std::vector< boost::shared_ptr< system_models::EngineModel > > engineModels ):
        engineModels_( engineModels ), currentThrust_( TUDAT_NAN ), currentMassRate_( TUDAT_NAN )
    { }

    //! Destructor.
    ~ThrustMagnitudeFromEngineWrapper( ){ }


    //! Function to update the thrust magnitude to the current time from the engine models.
    /*!
     *  Function to update the thrust magnitude to the current time from the engine models
     *  \param time Time to which the model is to be updated.
     */
    void update( const double time )
    {
        if( !( currentTime_ = time ) )
        {
            currentThrust_ = 0.0;
            currentMassRate_ = 0.0;

            // Update engine models
            for( unsigned int i = 0; i < engineModels_.size( ); i++ )
            {
                engineModels_.at( i )->updateEngineModel( time );
            }

            // Add thrust and mass rate.
            for( unsigned int i = 0; i < engineModels_.size( ); i++ )
            {
                currentThrust_ += engineModels_.at( i )->getCurrentThrust( );
                currentMassRate_ += engineModels_.at( i )->getCurrentMassRate( );

            }
        }
    }

    //! Function to return the current thrust magnitude
    /*!
     * Function to return the current thrust magnitude, as computed by last call to update member function.
     * \return Current thrust magnitude
     */
    double getCurrentThrustMagnitude( )
    {
        return currentThrust_;
    }

    //! Function to return the current mass rate
    /*!
     * Function to return the current mass rate, as computed by last call to update member function.
     * \return Current mass rate
     */
    double getCurrentMassRate( )
    {
        return currentMassRate_;
    }

protected:

    //! List of engine models used to compute thrust/mass rate.
    std::vector< boost::shared_ptr< system_models::EngineModel > > engineModels_;

    //! Current thrust magnitude, as computed by last call to update member function.
    double currentThrust_;

    //! Current mass rate, as computed by last call to update member function.
    double currentMassRate_;
};

//! Variables on which parameterized thrust can depend.
enum ThrustIndependentVariables
{
    mach_number_dependent_thrust,
    altitude_dependent_thrust,
    density_dependent_thrust,
    dynamic_pressure_dependent_thrust,
    pressure_dependent_thrust,
    guidance_input_dependent_thrust,
    throttle_dependent_thrust
};

//! Class to compute the engine thrust and specific impulse as a parameterized function of any number of indepedent
//! variables.
/*!
 *  Class to compute the engine thrust and specific impulse as a parameterized function of any number of indepedent
 *  variables.  The physical meaning of the variables must be defined here, selecting from the options in the
 *  ThrustIndependentVariables enum, and they are automatically retrieved from the relevant environment models during the
 *  propagation.
 *  Note that any number of user-specific functions may be included, as a  guidance_input_dependent_thrust type or
 *  throttle_dependent_thrust. Note that a throttle_dependent_thrust may not be used as one of the independent variables
 *  of the thrust magnitude for this class. This setting is parsed through the ParameterizedThrustMagnitudeSettings
 *  class, which is the class that is typically used to create this class.
 */
class ParameterizedThrustMagnitudeWrapper: public ThrustMagnitudeWrapper
{
public:

    //! Constructor for parameterized thrust and specific impulse.
    /*!
     * Constructor, defines the functions for thrust and specific impulse, as well as the physical meaning of each of the
     * independent variables.
     * \param thrustMagnitudeFunction Function returning the current thrust as a function of the independent variables.
     * \param specificImpulseFunction  Function returning the current specific impulse as a function of the
     * independent variables.
     * \param thrustInputVariableFunctions List of functions returning input variables for the thrust
     * The order of the functions in this vector is passed to the thrustMagnitudeFunction in the same order as
     * entries of this vector.
     * \param specificImpulseInputVariableFunctions List of functions returning input variables for the
     * specific impulse. The order of the functions in this vector is passed to the specificImpulseFunction in the same order
     * as entries of this vector.
     * \param thrustIndependentVariables List of identifiers for the physical meaning of each of the entries of the input to
     * the thrustMagnitudeFunction function.
     * \param specificImpulseDependentVariables List of identifiers for the physical meaning of each of the entries of the
     * input to the specificImpulseDependentVariables function.
     * \param specificImpulseDependentVariables List of identifiers for the physical meaning of each of the entries of the
     * input to the specificImpulseDependentVariables function.
     * \param inputUpdateFunction Function that is called to update the user-defined guidance to the current time
     * (empty by default).
     */
    ParameterizedThrustMagnitudeWrapper(
            const boost::function< double( const std::vector< double >& ) > thrustMagnitudeFunction,
            const boost::function< double( const std::vector< double >& ) > specificImpulseFunction,
            const std::vector< boost::function< double( ) > > thrustInputVariableFunctions,
            const std::vector< boost::function< double( ) > > specificImpulseInputVariableFunctions,
            const std::vector< propulsion::ThrustIndependentVariables > thrustIndependentVariables,
            const std::vector< propulsion::ThrustIndependentVariables > specificImpulseDependentVariables,
            const boost::function< void( const double) > inputUpdateFunction =
            boost::function< void( const double) >( ) ):
        thrustMagnitudeFunction_( thrustMagnitudeFunction ),
        specificImpulseFunction_( specificImpulseFunction ),
        thrustInputVariableFunctions_( thrustInputVariableFunctions ),
        specificImpulseInputVariableFunctions_( specificImpulseInputVariableFunctions ),
        thrustIndependentVariables_( thrustIndependentVariables ),
        specificImpulseDependentVariables_( specificImpulseDependentVariables ),
        inputUpdateFunction_( inputUpdateFunction ),
        currentThrustMagnitude_( TUDAT_NAN ),
        currentSpecificImpulse_( TUDAT_NAN )
    {
        if( thrustInputVariableFunctions_.size( ) != thrustIndependentVariables_.size( ) )
        {
            throw std::runtime_error( "Error in parameterized thrust, inconsistent number of user-defined input variables for thrust" );
        }

        if( specificImpulseInputVariableFunctions_.size( ) != specificImpulseDependentVariables_.size( ) )
        {
            throw std::runtime_error( "Error in parameterized thrust, inconsistent number of user-defined input variables for Isp" );
        }

        currentThrustInputVariables_.resize( thrustInputVariableFunctions.size( ) );
        currentSpecificImpulseInputVariables_.resize( specificImpulseInputVariableFunctions.size( ) );
    }

    //! Destructor.
    ~ParameterizedThrustMagnitudeWrapper( ){ }

    //! Function to update the thrust magnitude to the current time.
    /*!
     *  Function to update the thrust magnitude to the current time.
     *  \param time Time to which the model is to be updated.
     */
    void update( const double time )
    {
        if( !( currentTime_ == time ) )
        {
            if( !inputUpdateFunction_.empty( ) )
            {
                inputUpdateFunction_( time );
            }
            // Retrieve thrust independent variables
            for( unsigned int i = 0; i < thrustInputVariableFunctions_.size( ); i++ )
            {
                currentThrustInputVariables_[ i ] = thrustInputVariableFunctions_.at( i )( );
            }

            // Compute thrust
            currentThrustMagnitude_ = thrustMagnitudeFunction_( currentThrustInputVariables_ );

            // Retrieve specific impulse independent variables
            for( unsigned int i = 0; i < specificImpulseInputVariableFunctions_.size( ); i++ )
            {
                currentSpecificImpulseInputVariables_[ i ] = specificImpulseInputVariableFunctions_.at( i )( );
            }

            // Compute specific impulse
            currentSpecificImpulse_ = specificImpulseFunction_( currentSpecificImpulseInputVariables_ );
        }
    }

    //! Function to reset the current time of the thrust model derived class.
    /*!
     *  Function to reset the current time of the thrust model derived class. Function is typically used to reset the time
     *  to NaN, signalling the need for a recomputation of all required quantities.
     *  \param currentTime New current time to be set in model.
     */
    virtual void resetDerivedClassCurrentTime( const double currentTime = TUDAT_NAN )
    {
        if( !( inputUpdateFunction_.empty( ) ) )
        {
            inputUpdateFunction_( currentTime );
        }
    }

    //! Function to return the current thrust magnitude
    /*!
     * Function to return the current thrust magnitude, as computed by last call to update member function.
     * \return Current thrust magnitude
     */
    double getCurrentThrustMagnitude( )
    {
        return currentThrustMagnitude_;
    }

    //! Function to return the current mass rate.
    /*!
     * Function to return the current mass rate, computed from quantities set by last call to update member function.
     * \return Current mass rate.
     */
    double getCurrentMassRate( )
    {
        return propulsion::computePropellantMassRateFromSpecificImpulse(
                    currentThrustMagnitude_, currentSpecificImpulse_ );
    }

private:

    //! Function returning the current thrust as a function of its independent variables
    boost::function< double( const std::vector< double >& ) > thrustMagnitudeFunction_;

    //! Function returning the current specific impulse as a function of its independent variables
    boost::function< double( const std::vector< double >& ) > specificImpulseFunction_;

    //!  List of functions returning input variables for thrustMagnitudeFunction_.
    std::vector< boost::function< double( ) > > thrustInputVariableFunctions_;

    //!  List of functions returning input variables for specificImpulseFunction_.
    std::vector< boost::function< double( ) > > specificImpulseInputVariableFunctions_;

    //! List of identifiers for the physical meaning of each of the entries of the input to the thrustMagnitudeFunction
    //! function.
    std::vector< propulsion::ThrustIndependentVariables > thrustIndependentVariables_;

    //! List of identifiers for the physical meaning of each of the entries of the input to the
    //! specificImpulseDependentVariables function.
    std::vector< propulsion::ThrustIndependentVariables > specificImpulseDependentVariables_;

    //! List of current input data to thrust function
    std::vector< double > currentThrustInputVariables_;

    //! List of current input data to specific impulse function.
    std::vector< double > currentSpecificImpulseInputVariables_;

<<<<<<< HEAD
=======
    //! Function that is called to update the user-defined guidance to the current time
>>>>>>> 49892ae0
    const boost::function< void( const double) > inputUpdateFunction_;

    //! Current thrust magnitude, as computed by last call to update member function.
    double currentThrustMagnitude_;

    //! Current specific impulse, as computed by last call to update member function.
    double currentSpecificImpulse_;
<<<<<<< HEAD


=======
>>>>>>> 49892ae0
};

} // namespace propulsion

} // namespace tudat

#endif // TUDAT_THRUSTMAGNITUDEWRAPPER_H<|MERGE_RESOLUTION|>--- conflicted
+++ resolved
@@ -486,10 +486,8 @@
     //! List of current input data to specific impulse function.
     std::vector< double > currentSpecificImpulseInputVariables_;
 
-<<<<<<< HEAD
-=======
+
     //! Function that is called to update the user-defined guidance to the current time
->>>>>>> 49892ae0
     const boost::function< void( const double) > inputUpdateFunction_;
 
     //! Current thrust magnitude, as computed by last call to update member function.
@@ -497,11 +495,7 @@
 
     //! Current specific impulse, as computed by last call to update member function.
     double currentSpecificImpulse_;
-<<<<<<< HEAD
-
-
-=======
->>>>>>> 49892ae0
+
 };
 
 } // namespace propulsion
