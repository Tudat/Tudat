/*    Copyright (c) 2010-2018, Delft University of Technology
 *    All rigths reserved
 *
 *    This file is part of the Tudat. Redistribution and use in source and
 *    binary forms, with or without modification, are permitted exclusively
 *    under the terms of the Modified BSD license. You should have received
 *    a copy of the license with this file. If not, please or visit:
 *    http://tudat.tudelft.nl/LICENSE.
 */

#include <iostream>

#include "Tudat/Astrodynamics/ObservationModels/observableTypes.h"
#include "Tudat/Mathematics/BasicMathematics/mathematicalConstants.h"

namespace tudat
{

namespace observation_models
{

//! Function to get the name (string) associated with a given observable type.
std::string getObservableName( const ObservableType observableType, const int numberOfLinkEnds )
{
    std::string observableName;
    switch( observableType )
    {
    case one_way_range:
        observableName = "OneWayRange";
        break;
    case angular_position:
        observableName = "AngularPosition";
        break;
    case position_observable:
        observableName = "CartesianPosition";
        break;
    case velocity_observable:
        observableName = "CartesianVelocity";
        break;
    case one_way_doppler:
        observableName = "OneWayDoppler";
        break;
    case one_way_differenced_range:
        observableName = "OneWayDifferencedRange";
        break;
    case two_way_doppler:
        observableName = "TwoWayDoppler";
        break;
    case n_way_range:
    {
        std::string numberOfWays = "N";
        switch( numberOfLinkEnds )
        {
        case 2:
            numberOfWays = "One";
            break;
        case 3:
            numberOfWays = "Two";
            break;
        case 4:
            numberOfWays = "Three";
            break;
        case 5:
            numberOfWays = "Four";
            break;
        case 6:
            numberOfWays = "Five";
            break;
        case 7:
            numberOfWays = "Six";
            break;
        default:
            numberOfWays = "N";
        }

        observableName = numberOfWays + "WayRange";
        break;
    }
    case euler_angle_313_observable:
        observableName = "EulerAngle313";
        break;
    default:
        std::string errorMessage =
                "Error, could not find observable type " + std::to_string( observableType ) +
                " when getting name from type";
        throw std::runtime_error( errorMessage );
    }

    return observableName;
}

//! Function to get the observable type.ssociated with the name (string) of observable.
ObservableType getObservableType( const std::string& observableName )
{
    ObservableType observableType;

    if( observableName == "OneWayRange" )
    {
        observableType = one_way_range;
    }
    else if( observableName == "AngularPosition" )
    {
        observableType = angular_position;
    }
    else if( observableName == "CartesianPosition" )
    {
        observableType = position_observable;
    }
    else if( observableName == "CartesianVelocity" )
    {
        observableType = velocity_observable;
    }
    else if( observableName ==  "OneWayDoppler" )
    {
        observableType = one_way_doppler;
    }
    else if( observableName ==  "TwoWayDoppler" )
    {
        observableType = two_way_doppler;
    }
    else if( observableName ==  "OneWayDifferencedRange" )
    {
        observableType = one_way_differenced_range;
    }
    else if( observableName == "EulerAngle313" )
    {
        observableType = euler_angle_313_observable;
    }
    else
    {
        std::string errorMessage =
                "Error, could not find observable name " + observableName +
                " when getting type from name";
        throw std::runtime_error( errorMessage );
    }

    return observableType;
}

//! Function to get the size of an observable of a given type.
int getObservableSize( const ObservableType observableType )
{
    int observableSize = -1;
    switch( observableType )
    {
    case one_way_range:
        observableSize = 1;
        break;
    case angular_position:
        observableSize = 2;
        break;
    case position_observable:
        observableSize = 3;
        break;
    case velocity_observable:
        observableSize = 3;
        break;
    case one_way_doppler:
        observableSize = 1;
        break;
    case two_way_doppler:
        observableSize = 1;
        break;
    case one_way_differenced_range:
        observableSize = 1;
        break;
    case n_way_range:
        observableSize = 1;
        break;
    case euler_angle_313_observable:
        observableSize = 3;
        break;
    default:
       std::string errorMessage = "Error, did not recognize observable " + std::to_string( observableType )
               + ", when getting observable size";
       throw std::runtime_error( errorMessage );
    }
    return observableSize;
}

//! Function to get the indices in link end times/states for a given link end type and observable type
std::vector< int > getLinkEndIndicesForLinkEndTypeAtObservable(
        const ObservableType observableType, const LinkEndType linkEndType, const int numberOfLinkEnds )
{
    std::vector< int > linkEndIndices;

    switch( observableType )
    {
    case one_way_range:
        switch( linkEndType )
        {
        case transmitter:
            linkEndIndices.push_back( 0 );
            break;
        case receiver:
            linkEndIndices.push_back( 1 );
            break;
        default:
            std::string errorMessage =
                    "Error, could not find link end type index for link end " +
                    std::to_string( linkEndType ) + " of observable " +
                    std::to_string( observableType );
            throw std::runtime_error( errorMessage );
        }
        break;
    case one_way_doppler:
        switch( linkEndType )
        {
        case transmitter:
            linkEndIndices.push_back( 0 );
            break;
        case receiver:
            linkEndIndices.push_back( 1 );
            break;
        default:
            std::string errorMessage =
                    "Error, could not find link end type index for link end " +
                    std::to_string( linkEndType ) + " of observable " +
                    std::to_string( observableType );
            throw std::runtime_error( errorMessage );
        }
        break;
    case two_way_doppler:
        switch( linkEndType )
        {
        case transmitter:
            linkEndIndices.push_back( 0 );
            break;
        case reflector1:
            linkEndIndices.push_back( 1 );
            linkEndIndices.push_back( 2 );
            break;
        case receiver:
            linkEndIndices.push_back( 3 );
            break;
        default:
            std::string errorMessage =
                    "Error, could not find link end type index for link end " +
                    std::to_string( linkEndType ) + " of observable " +
                    std::to_string( observableType );
            throw std::runtime_error( errorMessage );
        }
        break;
    case one_way_differenced_range:
        switch( linkEndType )
        {
        case transmitter:
            linkEndIndices.push_back( 0 );
            linkEndIndices.push_back( 2 );
            break;
        case receiver:
            linkEndIndices.push_back( 1 );
            linkEndIndices.push_back( 3 );
            break;
        default:
            std::string errorMessage =
                    "Error, could not find link end type index for link end " +
                    std::to_string( linkEndType ) + " of observable " +
                    std::to_string( observableType );
            throw std::runtime_error( errorMessage );        }
        break;
    case angular_position:
        switch( linkEndType )
        {
        case transmitter:
            linkEndIndices.push_back( 0 );
            break;
        case receiver:
            linkEndIndices.push_back( 1 );
            break;
        default:
            std::string errorMessage =
                    "Error, could not find link end type index for link end " +
                    std::to_string( linkEndType ) + " of observable " +
                    std::to_string( observableType );
            throw std::runtime_error( errorMessage );
        }
        break;
    case position_observable:
        if( linkEndType == observed_body )
        {
            linkEndIndices.push_back( 0 );
        }
        else
        {
            std::string errorMessage =
                    "Error, could not find link end type index for link end " +
                    std::to_string( linkEndType ) + " of observable " +
                    std::to_string( observableType );
            throw std::runtime_error( errorMessage );
        }
<<<<<<< HEAD
        break;
    case euler_angle_313_observable:
=======
    case velocity_observable:
>>>>>>> 60850079
        if( linkEndType == observed_body )
        {
            linkEndIndices.push_back( 0 );
        }
        else
        {
            std::string errorMessage =
                    "Error, could not find link end type index for link end " +
                    std::to_string( linkEndType ) + " of observable " +
                    std::to_string( observableType );
            throw std::runtime_error( errorMessage );
        }
<<<<<<< HEAD
        break;
=======
>>>>>>> 60850079
    case n_way_range:
        if( numberOfLinkEnds < 2 )
        {
            throw std::runtime_error( "Error when getting n way range link end indices, not enough link ends" );
        }
        if( linkEndType == transmitter )
        {
            linkEndIndices.push_back( 0 );
        }
        else if( linkEndType == receiver )
        {
            linkEndIndices.push_back( 2 * ( numberOfLinkEnds - 1 ) - 1 );
        }
        else
        {
            int linkEndIndex = getNWayLinkIndexFromLinkEndType( linkEndType, numberOfLinkEnds );
            linkEndIndices.push_back( 2 * linkEndIndex - 1 );
            linkEndIndices.push_back( 2 * linkEndIndex );
        }
        break;

    default:
        std::string errorMessage =
                "Error, could not find link end type index for link end types of observable " +
                std::to_string( observableType );
        throw std::runtime_error( errorMessage );
    }

    return linkEndIndices;
}

void checkObservationResidualDiscontinuities(
        Eigen::Block< Eigen::VectorXd > observationResidualBlock,
        const ObservableType observableType )
{
    if( observableType == angular_position || observableType == euler_angle_313_observable )
    {
        for( int i = 1; i < observationResidualBlock.rows( ); i++ )
        {
            if( std::fabs( observationResidualBlock( i, 0 ) - observationResidualBlock( i - 1, 0 ) ) > 6.0 )
            {
                if( observationResidualBlock( i, 0 ) > 0 )
                {
                    observationResidualBlock( i, 0 ) = observationResidualBlock( i, 0 ) - 2.0 * mathematical_constants::PI;
                }
                else
                {
                    observationResidualBlock( i, 0 ) = observationResidualBlock( i, 0 ) + 2.0 * mathematical_constants::PI;
                }
            }
            else if( std::fabs( observationResidualBlock( i, 0 ) - observationResidualBlock( i - 1, 0 ) ) > 3.0 )
            {
                std::cerr<<"Warning, detected jump in observation residual of size "<<std::fabs( observationResidualBlock( i, 0 ) - observationResidualBlock( i - 1, 0 ) )<<
                           " for observable type "<<observableType<<std::endl;
            }
        }
    }
}

}

}<|MERGE_RESOLUTION|>--- conflicted
+++ resolved
@@ -289,12 +289,22 @@
                     std::to_string( observableType );
             throw std::runtime_error( errorMessage );
         }
-<<<<<<< HEAD
         break;
     case euler_angle_313_observable:
-=======
+        if( linkEndType == observed_body )
+        {
+            linkEndIndices.push_back( 0 );
+        }
+        else
+        {
+            std::string errorMessage =
+                    "Error, could not find link end type index for link end " +
+                    std::to_string( linkEndType ) + " of observable " +
+                    std::to_string( observableType );
+            throw std::runtime_error( errorMessage );
+        }
+        break;
     case velocity_observable:
->>>>>>> 60850079
         if( linkEndType == observed_body )
         {
             linkEndIndices.push_back( 0 );
@@ -307,10 +317,7 @@
                     std::to_string( observableType );
             throw std::runtime_error( errorMessage );
         }
-<<<<<<< HEAD
-        break;
-=======
->>>>>>> 60850079
+        break;
     case n_way_range:
         if( numberOfLinkEnds < 2 )
         {
